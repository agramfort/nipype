""" Set of interfaces that allow interaction with data. Currently
    available interfaces are:

    DataSource: Generic nifti to named Nifti interface
    DataSink: Generic named output from interfaces to data store

    To come :
    XNATSource, XNATSink

"""
from copy import deepcopy
import glob
import os
import shutil

from nipype.interfaces.base import Interface, CommandLine, Bunch, InterfaceResult
from nipype.utils.filemanip import copyfiles, list_to_filename, filename_to_list


class DataSource(Interface):
    """ Generic datasource module that takes a directory containing a
        list of nifti files and provides a set of structured output
        fields.
    """
    
    def __init__(self, *args, **inputs):
        self._populate_inputs()
        self.inputs.update(**inputs)

    def inputs_help(self):
        """
        Parameters
        ----------

        base_directory : str
            Path to the base directory consisting of subject data.
        subject_template : str
            Template encoding the subject directory name, indexed
            by subject id.
        file_template : str
            Template used for matching filenames.
            Default = '*-%d-*.nii'
        subject_id: str or int
            The subject identifier.
        subject_directory : str
            Path to the subject directory.
        subject_info : dict
            Provides information about how to map subject run
            numbers to the output fields.

            `subject_id` are keys and the values are a list of tuples.
            info[subject_id] = [([run_identifiers], output_fieldname), ...]

        Examples
        --------
     
        Here our experiment data is stored in our home directory under
        'data/exp001'.  In the exp001 directory we have a subdirectory
        for our subject named 's1'.  In the 's1' directory we have
        four functional images, 'f3', 'f5', 'f7', 'f10'.  In the
        `info` dictionary we create an entry where the key is the
        subject identifier 's1', and the value is a list of one
        element, a tuple containing a list of the functional image
        names and a field name 'func'.  The 'func' field name is the
        output field name for this datasource object.  So for
        instance, if we were doing motion correction using SPM
        realign, the datasource output 'func' would map to the realign
        input 'infile' in the pipeline.

        >>> from nipype.interfaces.io import DataSource
        >>> info = {}
        >>> info['s1'] = [(['f3', 'f5', 'f7', 'f10'], 'func')]
        >>> datasource = DataSource()
        >>> data_dir = os.path.expanduser('~/data/exp001')
        >>> datasource.inputs.base_directory = data_dir
        >>> datasource.inputs.subject_template = '%s'
        >>> datasource.inputs.file_template = '%s.nii'
        >>> datasource.inputs.subject_info = info
        >>> datasource.inputs.subject_id = 's1'

        """
        print self.inputs_help.__doc__
        
    def _populate_inputs(self):
        self.inputs = Bunch(base_directory=None,
                            subject_template=None,
                            file_template='*-%d-*.nii',
                            subject_id=None,
                            subject_directory=None,
                            subject_info=None)

    def outputs_help(self):
        print self.outputs.__doc__

    def outputs(self):
        """
            Parameters
            ----------

            (all default to None)

            subject_id : string
                Subject identifier
            subject_directory: /path/to/dir
                Location of subject directory containing nifti files

            remaining fields are defined by user. See subject_info in
            inputs_help() for description of how to specify output
            fields 
            """
        return Bunch(subject_id=None,
                     subject_directory=None)
        
    def aggregate_outputs(self):
        outputs = self.outputs()
        outputs.subject_id = self.inputs.subject_id
        subjdir = self.inputs.subject_directory
        if subjdir is None:
            #print self.inputs['subj_template'],self.inputs['subj_id']
            if self.inputs.subject_template is not None:
                subjdir = self.inputs.subject_template % self.inputs.subject_id
            else:
                subjdir = self.inputs.subject_id
            subjdir = os.path.join(self.inputs.base_directory,subjdir)
        if subjdir is None:
            raise Exception('Subject directory not provided')
        outputs.subject_directory = subjdir
        if self.inputs.subject_info is None:
            raise Exception('Subject info not provided')
        try:
            info = self.inputs.subject_info[self.inputs.subject_id]
        except KeyError:
            raise KeyError("Key [%s] does not exist in subject_info dictionary"
                           % self.inputs.subject_id)
        for idx, _type in info:
            setattr(outputs, _type, [])
            for i in idx:
                files = self.inputs.file_template % i
                path = os.path.abspath(os.path.join(subjdir, files))
                files_found = glob.glob(path)
                if len(files_found) == 0:
                    msg = 'Unable to find file: %s' % path
                    raise IOError(msg)
                outputs.get(_type).extend(files_found)
            if idx:
                setattr(outputs, _type, list_to_filename(outputs.get(_type)))
        return outputs

    def run(self, cwd=None):
        """Execute this module.

        cwd is just there to make things "work" for now
        """
        runtime = Bunch(returncode=0,
                        stdout=None,
                        stderr=None)
        outputs=self.aggregate_outputs()
        return InterfaceResult(deepcopy(self), runtime, outputs=outputs)

    
class DataSink(Interface):
    """ Generic datasink module that takes a directory containing a
        list of nifti files and provides a set of structured output
        fields.
    """
    
    def __init__(self, *args, **inputs):
        self._populate_inputs()
        self.inputs.update(**inputs)

    def inputs_help(self):
        """
            Parameters
            ----------
            (all default to None)

            base_directory : /path/to/dir
                Basedirectory consisting of subject data
            subject_id: string or int
                Subject identifier
            subject_directory : /path/to/dir
                Path to subject directory
            parameterization : string
                Includes parameterization for creating directory structure

            Any fields that are set as lists will be copied to a
            directory under subject_directory with the fieldname as a
            new directory.

        """
        print self.inputs_help.__doc__
        
    def _populate_inputs(self):
        self.inputs = Bunch(base_directory=None,
                            parameterization=None,
                            subject_directory=None,
                            subject_template=None,
                            subject_id=None)
        self.input_keys = self.inputs.__dict__.keys()

    def outputs(self):
        """
        """
        return Bunch()
    
    def outputs_help(self):
        """
            No outputs 
        """
        print self.outputs.__doc__
        
    def aggregate_outputs(self):
        return self.outputs()

    def run(self, cwd=None):
        """Execute this module.

        cwd is just there to make things work for now
        """
        subjdir = self.inputs.subject_directory
        if not subjdir:
            #print self.inputs['subj_template'],self.inputs['subj_id']
            if self.inputs.subject_template:
                subjdir = self.inputs.subject_template % (self.inputs.subject_id)
            else:
                subjdir = self.inputs.subject_id
            subjdir = os.path.join(self.inputs.base_directory,subjdir)
        if subjdir is None:
            raise Exception('Subject directory not provided')
        outdir = subjdir
        if self.inputs.parameterization:
            outdir = os.path.join(outdir,self.inputs.parameterization)
        if not os.path.exists(outdir):
            os.makedirs(outdir)
        for k,v in self.inputs.iteritems():
            if k not in self.input_keys:
                if v is not None:
                    tempoutdir = outdir
                    for d in k.split('.'):
                        if d[0] == '@':
                            continue
                        tempoutdir = os.path.join(tempoutdir,d)
                    if not os.path.exists(tempoutdir):
                        os.makedirs(tempoutdir)
                    for src in filename_to_list(self.inputs.get(k)):
                        if os.path.isfile(src):
                            copyfiles(src,tempoutdir,copy=True)
                        elif os.path.isdir(src):
                            dirname = os.path.split(os.path.join(src,''))[0]
                            newdir = dirname.split(os.path.sep)[-1]
<<<<<<< HEAD
                            shutil.copytree(dirname,os.path.join(tempoutdir,newdir))
=======
                            newoutdir = os.path.join(tempoutdir,newdir)
                            if os.path.exists(newoutdir):
                                shutil.rmtree(newoutdir)
                            shutil.copytree(dirname,newoutdir)
>>>>>>> f3b03f28
        runtime = Bunch(returncode=0,
                        stdout=None,
                        stderr=None)
        outputs=self.aggregate_outputs()
        return InterfaceResult(deepcopy(self), runtime, outputs=outputs)


class DataGrabber(Interface):
    """ Generic datagrabber module that wraps around glob in an
        intelligent way for neuroimaging tasks 
    """
    
    def __init__(self, *args, **inputs):
        self._populate_inputs()
        self.inputs.update(**inputs)

    def inputs_help(self):
        """
            Parameters
            --------------------
            (all default to None)

            file_template : string
                template for filename
            template_argtuple: tuple of arguments
                arguments that fit into file_template
            template_argnames: list of strings
                provides names of inputs that will be used as
                arguments to the template.
                For example,

                dg.file_template = '%s/%s.nii'
                
                dg.template_argtuple = ('foo','foo')

                is equivalent to

                dg.inputs.arg1 = 'foo'
                dg.inputs.arg2 = 'foo'
                dg.inputs.template_argnames = ['arg1','arg2']

                however this latter form can be used with iterables
                and iterfield in a pipeline.
            """
        print self.inputs_help.__doc__
        
    def _populate_inputs(self):
        self.inputs = Bunch(file_template=None,
                            template_argtuple=None,
                            template_argnames=None,
                            )

    def outputs_help(self):
        print self.outputs.__doc__

    def outputs(self):
        """
            Parameters
            ----------

            (all default to None)

            file_list : list
                list of files picked up by the grabber
        """
        return Bunch(file_list=None)
    
    def aggregate_outputs(self):
        outputs = self.outputs()
        args = []
        if self.inputs.template_argtuple:
            args.extend(list(self.inputs.template_argtuple))
        if self.inputs.template_argnames:
            for name in self.inputs.template_argnames:
                arg = self.inputs.get(name)
                if arg:
                    args.append(arg)
        template = self.inputs.file_template
        if args:
            template = template%tuple(args)
        outputs.file_list = list_to_filename(glob.glob(template))
        return outputs

    def run(self, cwd=None):
        """Execute this module.
        """
        runtime = Bunch(returncode=0,
                        stdout=None,
                        stderr=None)
        outputs=self.aggregate_outputs()
        return InterfaceResult(deepcopy(self), runtime, outputs=outputs)


class FreeSurferSource(Interface):
    """Generates freesurfer subject info from their directories
    """
    dirmap = dict(T1='mri',
                  aseg='mri',
                  brain='mri',
                  brainmask='mri',
                  filled='mri',
                  norm='mri',
                  nu='mri',
                  orig='mri',
                  rawavg='mri',
                  ribbon='mri',
                  wm='mri',
                  wmparc='mri',
                  curv='surf',
                  inflated='surf',
                  pial='surf',
                  smoothwm='surf',
                  sphere='surf',
                  sulc='surf',
                  thickness='surf',
                  volume='surf',
                  white='surf',
                  label='label',
                  annot='label')
    dirmap['aparc+aseg']='mri'
    dirmap['sphere.reg']='surf'

    def __init__(self, *args, **inputs):
        self._populate_inputs()
        self.inputs.update(**inputs)

    def inputs_help(self):
        """
            Parameters
            --------------------
            (all default to None)

            subjects_dir : string
                freesurfer subjects directory.  The program will try to
                retrieve it from the environment if available.
            subject_id : string
                The subject for whom data needs to be retrieved
            hemi : string
                Selects hemisphere specific outputs
            """
        print self.inputs_help.__doc__
        
    def _populate_inputs(self):
        self.inputs = Bunch(subjects_dir=None,
                            subject_id=None,
                            hemi=None,
                            )

    def _get_files(self, path, key):
        dirval = self.dirmap[key]
        globsuffix = ''
        if dirval == 'mri':
            globsuffix = '.mgz'
        if key == 'ribbon' or dirval in ['surf', 'label']:
            if self.inputs.hemi:
                globprefix = self.inputs.hemi+'.'
            else:
                globprefix = '*h.'
                if key == 'ribbon' or key == 'label':
                    globprefix = '*'
            if key == 'annot':
                globprefix += '*'
        else:
            globprefix = ''
        if key in ['annot','label']:
            globsuffix = ''
        keydir = os.path.join(path,dirval)
        globpattern = os.path.join(keydir,''.join((globprefix,key,globsuffix)))
        outfiles = glob.glob(globpattern)
        if outfiles:
            return deepcopy(list_to_filename(outfiles))
        else:
            return None
    
    def outputs_help(self):
        """Print description of outputs provided by the module"""
        print self.outputs.__doc__

    def outputs(self):
        """Set of output names that are generated.

        If hemi is specified only that particular hemisphere's data is returned
        for those variables that care about hemisphere (noted below).
        Otherwise the returned items contain left and right in sequence.

        Parameters
        ----------
        
        T1
        aseg
        aparc+aseg
        brain
        brainmask
        filled
        norm
        nu
        orig
        rawavg
        ribbon : lh, rh, combined
        wm
        wmparc
        white : lh, rh
        pial : lh, rh
        curv : lh, rh
        labels
        annot : lh, rh
        """
        outputs = Bunch(self.dirmap)
        for k,v in outputs.iteritems():
            setattr(outputs,k,None)
        return outputs
        
    def aggregate_outputs(self):
        subjects_dir = self.inputs.subjects_dir
        if not subjects_dir:
            subjects_dir = os.getenv('SUBJECTS_DIR')
        if not subjects_dir:
            raise Exception('SUBJECTS_DIR variable must be set or '\
                                'provided as input to FreeSurferSource.')
        subject_path = os.path.join(subjects_dir,self.inputs.subject_id)
        outputs = self.outputs()
        for k,v in outputs.iteritems():
            val = self._get_files(subject_path,k)
            setattr(outputs,k, val)
        return outputs

    def run(self, cwd=None):
        """Execute this module.

        cwd is just there to make things "work" for now
        """
        runtime = Bunch(returncode=0,
                        stdout=None,
                        stderr=None)
        outputs=self.aggregate_outputs()
        return InterfaceResult(deepcopy(self), runtime, outputs=outputs)
        
        
        <|MERGE_RESOLUTION|>--- conflicted
+++ resolved
@@ -248,14 +248,10 @@
                         elif os.path.isdir(src):
                             dirname = os.path.split(os.path.join(src,''))[0]
                             newdir = dirname.split(os.path.sep)[-1]
-<<<<<<< HEAD
-                            shutil.copytree(dirname,os.path.join(tempoutdir,newdir))
-=======
                             newoutdir = os.path.join(tempoutdir,newdir)
                             if os.path.exists(newoutdir):
                                 shutil.rmtree(newoutdir)
                             shutil.copytree(dirname,newoutdir)
->>>>>>> f3b03f28
         runtime = Bunch(returncode=0,
                         stdout=None,
                         stderr=None)
