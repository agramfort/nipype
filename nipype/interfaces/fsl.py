"""The fsl module provides classes for interfacing with the `FSL
<http://www.fmrib.ox.ac.uk/fsl/index.html>`_ command line tools.  This
was written to work with FSL version 4.1.4.

Currently these tools are supported:

* BET v2.1: brain extraction
* FAST v4.1: segmentation and bias correction
* FLIRT v5.5: linear registration
* MCFLIRT: motion correction
* FNIRT v1.0: non-linear warp

Examples
--------
See the docstrings of the individual classes for examples.

"""

import os
import re
import subprocess
from copy import deepcopy
from glob import glob
import warnings
from shutil import rmtree # to delete dirs

from nipype.externals.pynifti import load
from nipype.utils.filemanip import (fname_presuffix, list_to_filename,
                                    filename_to_list, loadflat)
from nipype.interfaces.base import (Bunch, CommandLine, Interface,
                                    load_template, InterfaceResult)
from nipype.utils.docparse import get_doc
from nipype.utils.misc import container_to_string, is_container

# We are shooting for interoperability for now - Traits or Traitlets
import nipype.externals.traitlets as traits

warn = warnings.warn
warnings.filterwarnings('always', category=UserWarning)

class FSLInfo(object):
    '''A class to encapsulate stuff we'll need throughout the use of FSL
    
    This should probably be a singleton class? or do we want to make it
    possible to wrap a few versions of FSL? In any case, currently we
    instantiate an instance here called fsl_info

    I'm also not sure this is the best ordering for the various attributes and
    methods. Please feel free to reorder.'''
    @property
    def version(self):
        """Check for fsl version on system

        Parameters
        ----------
        None

        Returns
        -------
        version : string
           Version number as string or None if FSL not found

        """
        # find which fsl being used....and get version from
        # /path/to/fsl/etc/fslversion
        clout = CommandLine('which fsl').run()

        if clout.runtime.returncode is not 0:
            return None

        out = clout.runtime.stdout
        basedir = os.path.split(os.path.split(out)[0])[0]
        clout = CommandLine('cat %s/etc/fslversion'%(basedir)).run()
        out = clout.runtime.stdout
        return out.strip('\n')

    ftypes = {'NIFTI':'nii',
              'NIFTI_PAIR':'img',
              'NIFTI_GZ':'nii.gz',
              'NIFTI_PAIR_GZ':'img.gz',
              None: 'env variable FSLOUTPUTTYPE not set'}

    def outputtype(self, ftype=None):
        """Check and or set the global FSL output file type FSLOUTPUTTYPE

        Parameters
        ----------
        ftype :  string
            Represents the file type to set based on string of valid FSL
            file types ftype == None to get current setting/ options

        Returns
        -------
        fsl_ftype : string
            Represents the current environment setting of FSLOUTPUTTYPE
        ext : string
            The extension associated with the FSLOUTPUTTYPE

        """
        if ftype is None:
            # get environment setting
            fsl_ftype = os.getenv('FSLOUTPUTTYPE','NIFTI_GZ')

        else:
            # set environment setting - updating environ automatically calls
            # putenv. Note, docs claim putenv may cause memory leaks on OSX and
            # FreeBSD :\ I see no workarounds -DJC
            # os.putenv('FSLOUTPUTTYPE',fsl_ftype)
            if ftype in self.ftypes.keys():
                os.environ['FSLOUTPUTTYPE'] = ftype
            else:
                raise IOError('FSLOUTPUTTYPE %s is not supported' % (ftype))
            fsl_ftype = ftype

        # This is inappropriate in a utility function
        # print 'FSLOUTPUTTYPE = %s (\"%s\")' % (fsl_ftype,
        #                                        self.ftypes[fsl_ftype] )
        return fsl_ftype, self.ftypes[fsl_ftype]

    def standard_image(self, img_name):
        '''Grab an image from the standard location.

        Could be made more fancy to allow for more relocatability'''
        fsldir = os.environ['FSLDIR']
        return os.path.join(fsldir, 'data/standard', img_name)

    def glob(self, fname):
        '''Check if, given a filename, FSL actually produced it.

        The maing thing we're doing here is adding an appropriate extension
        while globbing. Note that it returns a single string, not a list
        (different from glob.glob)'''
        # Could be made more faster / less clunky, but don't care until the API
        # is sorted out

        # While this function is a little globby, it may not be the best name.
        # Certainly, glob here is more expensive than necessary (could just use
        # os.path.exists)

        # stripping the filename of extensions that FSL will recognize and
        # substitute
        for ext in self.ftypes.values():
            if fname.endswith(ext):
                fname = fname[:-(len(ext)+1)]
                break

        _, ext = self.outputtype()
        files = glob(fname) or glob(fname + '.' + ext)

        try:
            return files[0]
        except IndexError:
            return None

    def gen_fname(self, basename, fname=None, cwd=None, suffix='_fsl',
                  check=False, cmd='unknown'):
        '''Define a generic mapping for a single outfile

        The filename is potentially autogenerated by suffixing inputs.infile

        Parameters
        ----------
        basename : string (required)
            filename to base the new filename on
        fname : string
            if not None, just use this fname
        cwd : string
            prefix paths with cwd, otherwise os.getcwd()
        suffix : string
            default suffix
        check : bool
            check if file exists, adding appropriate extension, raise exception
            if it doesn't
        '''
        if cwd is None:
            cwd = os.getcwd()

        if fname is None:
            ftype,ext = self.outputtype()
            suffix = '.'.join((suffix,ext))
            fname = fname_presuffix(list_to_filename(basename), suffix=suffix,
                                    use_ext=False, newpath=cwd)

        if check:
            fname = fsl_info.glob(fname)
            if fname is None:
                raise IOError('file %s not generated by %s' % (fname, cmd))

        # XXX This should ultimately somehow allow for relative paths if cwd is
        # specified or similar. For now, though, this needs to happen to make
        # the pipeline code work
        # return os.path.realpath(fname)
        return fname

fsl_info = FSLInfo()

<<<<<<< HEAD
=======
def fslversion():
    msg = """fsl.fslversion is no longer available. instead replace with:

             fsl.fsl_info.version

             This message will be removed in the next release
          """
    raise Exception(msg)

def fsloutputtype(ftype=None):
    msg = """fsl.fsloutputtype is no longer available. instead replace with:

             fsl.fsl_info.outputtype(...)

             This message will be removed in the next release
          """
    raise Exception(msg)

>>>>>>> 3acc7040
class FSLCommand(CommandLine):
    '''General support for FSL commands'''
    opt_map = {}

    @property
    def cmdline(self):
        """validates fsl options and generates command line argument"""
        allargs = self._parse_inputs()
        allargs.insert(0, self.cmd)
        return ' '.join(allargs)

    def run(self):
        """Execute the command.

        Returns
        -------
        results : InterfaceResult
            An :class:`nipype.interfaces.base.InterfaceResult` object
            with a copy of self in `interface`

        """
        results = self._runner(cwd=os.getcwd())
        if results.runtime.returncode == 0:
            results.outputs = self.aggregate_outputs()

        return results

    def _parse_inputs(self, skip=()):
        """Parse all inputs and format options using the opt_map format string.

        Any inputs that are assigned (that are not None) are formatted
        to be added to the command line.

        Parameters
        ----------
        skip : tuple or list
            Inputs to skip in the parsing.  This is for inputs that
            require special handling, for example input files that
            often must be at the end of the command line.  Inputs that
            require special handling like this should be handled in a
            _parse_inputs method in the subclass.

        Returns
        -------
        allargs : list
            A list of all inputs formatted for the command line.

        """
        allargs = []
        inputs = sorted((k, v) for k, v in self.inputs.iteritems()
                            if v is not None and k not in skip)
        for opt, value in inputs:
            if opt == 'args':
                # XXX Where is this used?  Is self.inputs.args still
                # used?  Or is it leftover from the original design of
                # base.CommandLine?
                allargs.extend(value)
                continue
            try:
                argstr = self.opt_map[opt]
                if is_container(argstr):
                    # The value in opt_map may be a tuple whose first
                    # element is the format string and second element
                    # a one-line docstring.  This docstring will
                    # become the desc field in the traited version of
                    # the code.
                    argstr = argstr[0]
                if argstr.find('%') == -1:
                    # Boolean options have no format string.  Just
                    # append options if True.
                    if value is True:
                        allargs.append(argstr)
                    elif value is not False:
                        raise TypeError('Boolean option %s set to %s' %
                                         (opt, str(value)) )
                elif isinstance(value, list) and self.__class__.__name__ == 'Fnirt':
                    # XXX Hack to deal with special case where some
                    # parameters to Fnirt can have a variable number
                    # of arguments.  Splitting the argument string,
                    # like '--infwhm=%d', then add as many format
                    # strings as there are values to the right-hand
                    # side.
                    argparts = argstr.split('=')
                    allargs.append(argparts[0] + '=' +
                                   ','.join([argparts[1] % y for y in value]))
                elif isinstance(value, list):
                    allargs.append(argstr % tuple(value))
                else:
                    # Append options using format string.
                    allargs.append(argstr % value)
            except TypeError, err:
                msg = 'Error when parsing option %s in class %s.\n%s' % \
                    (opt, self.__class__.__name__, err.message)
                warn(msg)
            except KeyError:
                warn("Option '%s' is not supported!" % (opt))
                raise

        return allargs

    def _populate_inputs(self):
        self.inputs = Bunch((k,None) for k in self.opt_map.keys())

    def inputs_help(self):
        """Print command line documentation for the command."""
        print get_doc(self.cmd, self.opt_map, '-h')

    def outputs_help(self):
        """Print the help for outputs."""
        # XXX This function does the same for FSL and SPM, consider
        # moving to a top-level class.
        print self.outputs.__doc__

    def aggregate_outputs(self):
        """Create a Bunch which contains all possible files generated
        by running the interface.  Some files are always generated, others
        depending on which ``inputs`` options are set.

        Returns
        -------
        outputs : Bunch object
            Bunch object containing all possible files generated by
            interface object.

            If None, file was not generated
            Else, contains path, filename of generated outputfile

        """
        raise NotImplementedError(
                'Subclasses of FSLCommand must implement aggregate_outputs')

    def outputs_help(self):
        """Print outputs help
        """
        print self.outputs.__doc__

    def outputs(self):
        """Virtual function"""
        raise NotImplementedError(
                'Subclasses of FSLCommand must implement outputs')

class TraitedCommand(CommandLine):
    '''Provides machinery for providing input and output specifications

    Currently, we are using traitlets from the ipython project to provide a pure
    python implementation.

    As much as possible, actual functional logic should be housed in this class,
    subclasses should primarily specify their inputs, outputs and other
    command-line relevant properties in a declarative fashion.
    
    All valid metadata labels for the input_spec should be documented in the
    _parse_inputs function, and all legal metadata for the output_spec should be
    specified in the aggregate_outputs function. This is not necessarily the
    case right now however.'''
    @property
    def cmdline(self):
        """validates fsl options and generates command line argument"""
        allargs = self._parse_inputs()
        allargs.insert(0, self.cmd)
        return ' '.join(allargs)

    # XXX: I don't think this is necessary in light of output_spec, raise with
    # group once feature-identical implementation is finished
    def outputs(self):
        """Returns a bunch structure with outputs

        Parameters
        ----------
        (all default to None and are unset)

            outfile : string,file
            maskfile : string, file
        """
        return self.output_spec()


    # XXX: This run method (and the one in FSLCommand) do not have the
    # same function signature as CommandLine.run.  Is there a reason
    # for this or is it a mistake?
    def run(self, cwd=None):
        """Execute the command.

        Returns
        -------
        results : InterfaceResult
            An :class:`nipype.interfaces.base.InterfaceResult` object
            with a copy of self in `interface`

        """
        results = self._runner(cwd=cwd)
        if results.runtime.returncode == 0:
            results.outputs = self.aggregate_outputs()

        return results

    def _format_arg(self, trait_spec, value):
        '''A helper function for _parse_inputs'''
        argstr = trait_spec.get_metadata('argstr')
        if isinstance(trait_spec, traits.Bool):
            if value:
                # Boolean options have no format string. Just append options
                # if True.
                return argstr
            else:
                # If we end up here we're trying to add a Boolean to
                # the arg string but whose value is False.  This
                # should not happen, something went wrong upstream.
                # Raise an error.
                msg = "Object '%s' attempting to format argument " \
                    "string for attr '%s' with value '%s'."  \
                    % (self, trait_spec.name, value)
                raise ValueError(msg)
        elif isinstance(trait_spec, traits.List):
            # This is a bit simple-minded at present, and should be
            # construed as the default. If more sophisticated behavior
            # is needed, it can be accomplished with metadata (e.g.
            # format string for list member str'ification, specifying
            # the separator, etc.)

            # Depending on whether we stick with traitlets, and whether or
            # not we beef up traitlets.List, we may want to put some
            # type-checking code here as well

            return argstr % ' '.join(str(elt) for elt in value)
        else:
            # Append options using format string.
            return argstr % value

    def _parse_inputs(self):
        """Parse all inputs using the ``argstr`` format string in the Trait.

        Any inputs that are assigned (not the default_value) are formatted
        to be added to the command line.

        Returns
        -------
        all_args : list
            A list of all inputs formatted for the command line.

        """
        all_args = []
        initial_args = {}
        final_args = {}

        for name, trait_spec in sorted(self.inputs.traits().items()):
            value = getattr(self.inputs, name)
            if value == trait_spec.get_default_value():
                # skip attrs that haven't been assigned
                continue
            arg = self._format_arg(trait_spec, value)
            pos = trait_spec.get_metadata('position')
            if pos is not None:
                if pos >= 0:
                    initial_args[pos] = arg
                else:
                    final_args[pos] = arg
            else:
                all_args.append(arg)

        first_args = [arg for pos, arg in sorted(initial_args.items())]
        last_args = [arg for pos, arg in sorted(final_args.items())]
        return first_args + all_args + last_args

    def check_mandatory_inputs(self):
        for name, trait_spec in sorted(self.inputs.traits().items()):
            if trait_spec.get_metadata('mandatory'):
                # mandatory parameters must be set and therefore
                # should not have the default value.  XXX It seems
                # possible that a default value would be a valid
                # 'value'?  Currently most of the required params are
                # filenames where the default_value is the empty
                # string, so this may not be an issue.
                value = getattr(self.inputs, name)
                if value == trait_spec.get_default_value():
                    msg = "%s requires a value for input '%s'" % \
                        (self.__class__.__name__, name)
                    raise ValueError(msg)

    # XXX - do we really need this as a separate function now?
    def _populate_inputs(self, **kwargs):
        self.inputs = self.input_spec(**kwargs)

    def inputs_help(self):
        """Print command line documentation for the command."""
        # Should just pass the whole class in, and get_doc should do the right
        # thing if it's traited or whatnot
        print get_doc(self.cmd, self.opt_map, '-h')

    def aggregate_outputs(self):
        raise NotImplementedError(
                'Subclasses of FSLCommand must implement aggregate_outputs')

    def outputs_help(self):
        """Print outputs help
        """
        print self.outputs.__doc__

    def outputs(self):
        """Virtual function"""
        raise NotImplementedError(
                'Subclasses of FSLCommand must implement outputs')

class TraitedAttr(traits.HasTraits):
    """Provide a few methods necessary to support the Bunch interface.

    In refactoring to Traits, the self.inputs attrs call some methods
    of the Bunch class that the Traited classes do not inherit from
    traits.HasTraits.  We can provide those methods here.

    XXX Reconsider this in the long run, but it seems like the best
    solution to move forward on the refactoring.
    """

    # XXX These are common inputs that I believe all CommandLine
    # objects are suppose to have.  Should we define these here?  As
    # opposed to in each input_spec.  They would not make sense for
    # the output_spec, but I don't know if output_spec needs a parent
    # class like this one.
    flags = traits.Str(argstr='%s')
    args = traits.Str(argstr='%s')

    def update(self, **inputs):
        for k, v in inputs.items():
            setattr(self, k, v)


class Bet(TraitedCommand):
    """Use FSL BET command for skull stripping.

    For complete details, see the `BET Documentation.
    <http://www.fmrib.ox.ac.uk/fsl/bet2/index.html>`_

    To print out the command line help, use:
        fsl.Bet().inputs_help()

    Examples
    --------
    Initialize Bet with no options, assigning them when calling run:

    >>> from nipype.interfaces import fsl
    >>> btr = fsl.Bet()
    >>> res = btr.run('infile', 'outfile', frac=0.5) # doctest: +SKIP

    Assign options through the ``inputs`` attribute:

    >>> btr = fsl.Bet()
    >>> btr.inputs.infile = 'foo.nii'
    >>> btr.inputs.outfile = 'bar.nii'
    >>> btr.inputs.frac = 0.7
    >>> res = btr.run() # doctest: +SKIP

    Specify options when creating a Bet instance:

    >>> btr = fsl.Bet(infile='infile', outfile='outfile', frac=0.5)
    >>> res = btr.run() # doctest: +SKIP

    Loop over many inputs (Note: the snippet below would overwrite the
    outfile each time):

    >>> btr = fsl.Bet(infile='infile', outfile='outfile')
    >>> fracvals = [0.3, 0.4, 0.5]
    >>> for val in fracvals:
    ...     res = btr.run(frac=val) # doctest: +SKIP

    """

    @property
    def cmd(self):
        """sets base command, immutable"""
        return 'bet'

    class input_spec(TraitedAttr):
        '''Note: Currently we don't support -R, -S, -Z,-A or -A2'''
        # We use position args here as list indices - so a negative number will
        # put something on the end
        # Also, it would be nice to use traits.File types here, but Traitlets
        # doesn't support that (Yet)
        infile = traits.Str(argstr='%s', position=0, mandatory=True)
        outfile = traits.Str(argstr='%s', position=1, mandatory=True)
        outline = traits.Bool(argstr='-o')
        mask = traits.Bool(argstr='-m')
        skull = traits.Bool(argstr='-s')
        nooutput = traits.Bool(argstr='-n')
        frac = traits.Float(argstr='-f %.2f')
        vertical_gradient = traits.Float(argstr='-g %.2f')
        radius = traits.Int(argstr='-r %d', units='mm')
        # Note - Traitlets doesn't actually support the 'trait' metadata, so it
        # is just plain ol' metadata. But we use the same 'trait' id here for
        # consistency with the Traits API. Likewise for minlen and maxlen.
        # XXX Currently, default_value won't work for a List
        center = traits.List(argstr='-c %s', trait=traits.Int, minlen=3,
                             maxlen=3, units='voxels')
        threshold = traits.Bool(argstr='-t')
        mesh = traits.Bool(argstr='-e')
        verbose = traits.Bool(argstr='-v')
        functional = traits.Bool(argstr='-F')
        reduce_bias = traits.Bool(argstr='-B')

        # Trait handlers
        def _infile_changed(self, name, old, new):
            self.infile = list_to_filename(new)
            # regenerate outfile 

            # XXX This is ugly! Encapsulate into a function if we
            # decide to keep this!  The default_value for a Str is '',
            # which will not be caught in the 'if fname is None' in
            # fsl_info.get_fname.  If it's not caught, it uses the
            # empty string for the filename and self.outfile invalid.
            default_value = self.traits()['infile'].get_default_value()
            if self.outfile == default_value:
                fname = None
            else:
                fname = self.outfile
            self.outfile = fsl_info.gen_fname(self.infile,
                                              fname,
                                              suffix='_brain')

        def _outfile_changed(self, name, old, new):
            # regenerate outfile
            self.outfile = fsl_info.gen_fname(self.infile,
                                              new,
                                              suffix='_brain')

    class output_spec(traits.HasTraits):
        # Note - desc has special meaning in Traits, similar to __doc__
        outfile = traits.Str(desc="path/name of skullstripped file")
        maskfile = traits.Str(
                        desc="path/name of binary brain mask (if generated)")
                

    def inputs_help(self):
        """Print command line documentation for Bet."""
        print get_doc(self.cmd, self.opt_map, trap_error=False)

    # The TraitedCommand _parse_inputs should be able to handle this stuff...
    # def _parse_inputs(self):
    #     """validate fsl bet options"""
    #     allargs = super(Bet, self)._parse_inputs(skip=('infile', 'outfile'))

    #     if self.inputs.infile:
    #         infile = list_to_filename(self.inputs.infile)
    #         allargs.insert(0, infile)
    #         outfile = fsl_info.gen_fname(infile,
    #                                      self.inputs.outfile,
    #                                      suffix='_brain')
    #         allargs.insert(1, outfile)

    #     return allargs

    def run(self, infile=None, outfile=None, **inputs):
        """Execute the command.

        Parameters
        ----------
        infile : string
            Filename to be skull stripped.
        outfile : string, optional
            Filename to save output to. If not specified, the ``infile``
            filename will be used with a "_brain" suffix.
        inputs : dict, optional
            Additional ``inputs`` assignments can be passed in.  See
            Examples section.

        Returns
        -------
        results : InterfaceResult
            An :class:`nipype.interfaces.base.InterfaceResult` object
            with a copy of self in `interface`

        Examples
        --------
        To pass command line arguments to ``bet`` that are not part of
        the ``inputs`` attribute, pass them in with the ``flags``
        input.

        >>> from nipype.interfaces import fsl
        >>> import os
        >>> btr = fsl.Bet(infile='foo.nii', outfile='bar.nii', flags='-v')
        >>> btr.cmdline
        'bet foo.nii bar.nii -v'

        """
        self.check_mandatory_inputs()

        if infile:
            self.inputs.infile = infile
        if self.inputs.infile is None:
            raise ValueError('Bet requires an input file')
        if isinstance(self.inputs.infile, list):
            raise ValueError('Bet does not support multiple input files')
        if outfile:
            self.inputs.outfile = outfile
        self.inputs.update(**inputs)
        return super(Bet, self).run()

<<<<<<< HEAD
=======
    def outputs(self):
        """Returns a :class:`nipype.interfaces.base.Bunch` with outputs

        Parameters
        ----------
        outfile : string, file
            path/name of skullstripped file
        maskfile : string, file
            binary brain mask if generated

        """
 
        outputs = Bunch(outfile=None,maskfile=None)
        return outputs
>>>>>>> 3acc7040

    def aggregate_outputs(self):
        outputs = self.outputs()
        cwd = os.getcwd()
        outputs.outfile = fsl_info.gen_fname(self.inputs.infile,
                                self.inputs.outfile, cwd=cwd, suffix='_brain',
                                check=True)
        if self.inputs.mask or self.inputs.reduce_bias:
            outputs.maskfile = fsl_info.gen_fname(outputs.outfile, cwd=cwd,
                                                  suffix='_mask', check=True)
        return outputs
    aggregate_outputs.__doc__ = FSLCommand.aggregate_outputs.__doc__


class Fast(FSLCommand):
    """Use FSL FAST for segmenting and bias correction.

    For complete details, see the `FAST Documentation.
    <http://www.fmrib.ox.ac.uk/fsl/fast4/index.html>`_

    To print out the command line help, use:
        fsl.Fast().inputs_help()

    Examples
    --------
    >>> from nipype.interfaces import fsl
    >>> faster = fsl.Fast(out_basename = 'myfasted')
    >>> fasted = faster.run(['file1', 'file2'])

    >>> faster = fsl.Fast(infiles=['filea', 'fileb'], out_basename='myfasted')
    >>> fasted = faster.run()

    """

    @property
    def cmd(self):
        """sets base command, not editable"""
        return 'fast'

    class input_spec(traits.HasTraits):
        # The following is an example of how we might structure an editable view
        # in real Traits. tui = traits.ui.api
        # You might play with it like this:
        # fastin = Fast.input_spec()
        # fastin.configure_traits()
        # print fastin.get()
        # '*' is no good here :(
        # view = tui.View(
        #            # tui.Group(
        #            # tui.Group(
        #                tui.Label('Required Inputs'),
        #                tui.Item('inputs', editor=tui.ListStrEditor(auto_add=True)), 
        #            #     show_labels=False,
        #            #     label='inputs',
        #            #     show_border=True, 
        #            #     scrollable=True
        #            # ),
        #            #),
        #            'number_classes', 'bias_iters', 'bias_lowpass',
        #            resizable=True,
        #            #height=0.5,
        #            title='Inputs for FAST',
        #        )

        infiles = traits.List(# again, traits.File would be nice
            trait=traits.Str, 
            # editor=tui.ListEditor(rows=3, style='custom',
            # ui_kind='subpanel'), #auto_add=True),
            desc="files to run on ['/path/to/afile', /path/to/anotherfile']")
        number_classes = traits.Int(flag='--class %d ',
            desc='number of tissue-type classes, (default=3)')
        bias_iters = traits.Int(flag='--iter %d',
            desc='number of main-loop iterations during bias-field removal' \
            '(default=4)')
        bias_lowpass = traits.Int(flag='--lowpass %d',
            desc='bias field smoothing extent (FWHM) in mm (default=20)')
        img_type = traits.Int(flag='--type %d',
            desc='type of image 1=T1, 2=T2, 3=PD; (default=T1)')
        init_seg_smooth = traits.Float(flag='--fHard %f',
            desc='initial segmentation spatial smoothness (during bias field' \
            'estimation); default=0.02')
        segments = traits.Bool(flag='--segments',
            desc='outputs a separate binary image for each tissue type')
        init_transform = traits.Str(flag='-a %s', # a valid filename
            desc='initialise using priors; you must supply a FLIRT transform' \
            '<standard2input.mat>')
        # This option is not really documented on the Fast web page:
        # http://www.fmrib.ox.ac.uk/fsl/fast4/index.html#fastcomm
        # I'm not sure if there are supposed to be exactly 3 args or what
        # May want to use a Tuple or a List Trait depending on how this is supposed
        # to be
        # XXX currently commented while figuring out what to do about this Tuple
        # other_priors = traits.Tuple('', '', '',  # should be fnames
        #     flag='-A %s %s %s',
        #     desc="<prior1> <prior2> <prior3>    alternative prior images")
        nopve = traits.Bool(flag='--nopve',
            desc='turn off PVE (partial volume estimation)')
        output_biasfield = traits.Bool(flag='-b',
            desc='output estimated bias field')
        output_biascorrected = traits.Bool(flag='-B',
            desc='output bias-corrected image')
        nobias = traits.Bool(flag='--nobias',
            desc='do not remove bias field')
        n_inputimages = traits.Int(flag='--channels %d',
            desc='number of input images (channels); (default 1)')
        out_basename = traits.Str(flag='--out %s', # should be a filename
            desc='output basename for output images')
        use_priors = traits.Bool(flag='--Prior',
            desc='use priors throughout; you must also set the init_transform' \
            'option')
        segment_iters = traits.Int(flag='--init %d',
            desc='number of segmentation-initialisation iterations; (default=15)')
        mixel_smooth = traits.Float(flag='--mixel %f',
            desc='spatial smoothness for mixeltype; (default=0.3)')
        iters_afterbias = traits.Int(flag='--fixed %d',
            desc='number of main-loop iterations after bias-field removal;' \
            '(default=4)')
        hyper = traits.Float(flag='--Hyper %f',
            desc='segmentation spatial smoothness; (default=0.1)')
        verbose = traits.Bool(flag='--verbose',
            desc='switch on diagnostic messages')
        manualseg = traits.Str(flag='--manualseg %s', # a filename
            desc='Filename containing intensities')
        probability_maps = traits.Bool(flag='-p',
            desc='outputs individual probability maps')
        # args = traits.ListStr(
        #     desc="unsupported flags, use at your own risk  ['-R']")

    opt_map = {'number_classes':       '-n %d',
            'bias_iters':           '-I %d',
            'bias_lowpass':         '-l %d', # in mm
            'img_type':             '-t %d',
            'init_seg_smooth':      '-f %.3f',
            'segments':             '-g',
            'init_transform':       '-a %s',
            # This option is not really documented on the Fast web page:
            # http://www.fmrib.ox.ac.uk/fsl/fast4/index.html#fastcomm
            # I'm not sure if there are supposed to be exactly 3 args or what
            'other_priors':         '-A %s %s %s',
            'nopve':                '--nopve',
            'output_biasfield':     '-b',
            'output_biascorrected': '-B',
            'nobias':               '-N',
            'n_inputimages':        '-S %d',
            'out_basename':         '-o %s',
            'use_priors':           '-P', # must also set -a!
            'segment_iters':        '-W %d',
            'mixel_smooth':         '-R %.2f',
            'iters_afterbias':      '-O %d',
            'hyper':                '-H %.2f',
            'verbose':              '-v',
            'manualseg':            '-s %s',
            'probability_maps':     '-p',
            'infiles':               None,
            }

    def inputs_help(self):
        """Print command line documentation for FAST."""
        print get_doc(self.cmd, self.opt_map,trap_error=False)

    def run(self, infiles=None, **inputs):
        """Execute the FSL fast command.

        Parameters
        ----------
        infiles : string or list of strings
            File(s) to be segmented or bias corrected
        inputs : dict, optional
            Additional ``inputs`` assignments can be passed in.

        Returns
        -------
        results : InterfaceResult
            An :class:`nipype.interfaces.base.InterfaceResult` object
            with a copy of self in `interface`

        """

        if infiles:
            self.inputs.infiles = infiles
        if not self.inputs.infiles:
            raise AttributeError('Fast requires input file(s)')
        self.inputs.update(**inputs)
        return super(Fast, self).run()

    def _parse_inputs(self):
        '''Call our super-method, then add our input files'''
        # Could do other checking above and beyond regular _parse_inputs here
        allargs = super(Fast, self)._parse_inputs(skip=('infiles'))
        if self.inputs.infiles:
            allargs.append(container_to_string(self.inputs.infiles))
        return allargs

    def outputs(self):
        """Returns a :class:`nipype.interfaces.base.Bunch` with outputs

        Parameters
        ----------
        Each attribute in ``outputs`` is a list.  There will be
        one set of ``outputs`` for each file specified in
        ``infiles``.  ``outputs`` will contain the following
        files:

        mixeltype : list
            filename(s)
        partial_volume_map : list
            filenames, one for each input
        partial_volume_files : list
            filenames, one for each class, for each input
        tissue_class_map : list
            filename(s), each tissue has unique int value
        tissue_class_files : list
            filenames, one for each class, for each input
        restored_image : list
            filename(s) bias corrected image(s)
        bias_field : list
            filename(s)
        probability_maps : list
            filenames, one for each class, for each input

        """

        outputs = Bunch(mixeltype = [],
                seg = [],
                partial_volume_map=[],
                partial_volume_files=[],
                tissue_class_map=[],
                tissue_class_files=[],
                bias_corrected=[],
                bias_field=[],
                prob_maps=[])
        return outputs

    def aggregate_outputs(self):
        """Create a Bunch which contains all possible files generated
        by running the interface.  Some files are always generated, others
        depending on which ``inputs`` options are set.

        Returns
        -------
        outputs : Bunch object

        Notes
        -----
        For each item in Bunch:
        If [] empty list, optional file was not generated
        Else, list contains path,filename of generated outputfile(s)

        Raises
        ------
        IOError
            If any expected output file is not found.

        """
        _, envext = fsl_info.outputtype()
        outputs = self.outputs()

        if not is_container(self.inputs.infiles):
            infiles = [self.inputs.infiles]
        else:
            infiles = self.inputs.infiles
        for item in infiles:
            # get basename (correct fsloutpputytpe extension)
            if self.inputs.out_basename:
                pth, nme = os.path.split(item)
                jnk, ext = os.path.splitext(nme)
                item = pth + self.inputs.out_basename + '.%s' % (envext)
            else:
                nme, ext = os.path.splitext(item)
                item = nme + '.%s' % (envext)
            # get number of tissue classes
            if not self.inputs.number_classes:
                nclasses = 3
            else:
                nclasses = self.inputs.number_classes

            # always seg, (plus mutiple?)
            outputs.seg.append(fname_presuffix(item, suffix='_seg'))
            if self.inputs.segments:
                for i in range(nclasses):
                    outputs.seg.append(fname_presuffix(item,
                        suffix='_seg_%d'%(i)))
                    # always pve,mixeltype unless nopve = True
            if not self.inputs.nopve:
                fname = fname_presuffix(item, suffix='_pveseg')
                outputs.partial_volume_map.append(fname)
                fname = fname_presuffix(item, suffix='_mixeltype')
                outputs.mixeltype.append(fname)

                for i in range(nclasses):
                    fname = fname_presuffix(item, suffix='_pve_%d'%(i))
                    outputs.partial_volume_files.append(fname)

            # biasfield ?
            if self.inputs.output_biasfield:
                outputs.bias_field.append(fname_presuffix(item, suffix='_bias'))

            # restored image (bias corrected)?
            if self.inputs.output_biascorrected:
                fname = fname_presuffix(item, suffix='_restore')
                outputs.biascorrected.append(fname)

            # probability maps ?
            if self.inputs.probability_maps:
                for i in range(nclasses):
                    fname = fname_presuffix(item, suffix='_prob_%d'%(i))
                    outputs.prob_maps.append(fname)

        # For each output file-type (key), check that any expected
        # files in the output list exist.
        for outtype, outlist in outputs.iteritems():
            if len(outlist) > 0:
                for outfile in outlist:
                    if not len(glob(outfile))==1:
                        msg = "Output file '%s' of type '%s' was not generated"\
                                % (outfile, outtype)
                        raise IOError(msg)

        return outputs


class Flirt(FSLCommand):
    """Use FSL FLIRT for coregistration.

    For complete details, see the `FLIRT Documentation.
    <http://www.fmrib.ox.ac.uk/fsl/flirt/index.html>`_

    To print out the command line help, use:
        fsl.Flirt().inputs_help()

    Examples
    --------
    >>> from nipype.interfaces import fsl
    >>> flt = fsl.Flirt(bins=640, searchcost='mutualinfo')
    >>> flt.inputs.infile = 'subject.nii'
    >>> flt.inputs.reference = 'template.nii'
    >>> flt.inputs.outfile = 'moved_subject.nii'
    >>> flt.inputs.outmatrix = 'subject_to_template.mat'
    >>> res = flt.run()

    """

    @property
    def cmd(self):
        """sets base command, not editable"""
        return "flirt"

    opt_map = {'datatype':           '-datatype %d ',
            'cost':               '-cost %s',
            'searchcost':         '-searchcost %s',
            'usesqform':          '-usesqform',
            'displayinit':        '-displayinit',
            'anglerep':           '-anglerep %s',
            'interp':             '-interp',
            'sincwidth':          '-sincwidth %d',
            'sincwindow':         '-sincwindow %s',
            'bins':               '-bins %d',
            'dof':                '-dof %d',
            'noresample':         '-noresample',
            'forcescaling':       '-forcescaling',
            'minsampling':        '-minsamplig %f',
            'paddingsize':        '-paddingsize %d',
            'searchrx':           '-searchrx %d %d',
            'searchry':           '-searchry %d %d',
            'searchrz':           '-searchrz %d %d',
            'nosearch':           '-nosearch',
            'coarsesearch':       '-coarsesearch %d',
            'finesearch':         '-finesearch %d',
            'refweight':          '-refweight %s',
            'inweight':           '-inweight %s',
            'noclamp':            '-noclamp',
            'noresampblur':       '-noresampblur',
            'rigid2D':            '-2D',
            'verbose':            '-v %d',
            'flags':              '%s',
            'infile':             None,
            'outfile':            None,
            'reference':          None,
            'outmatrix':          None,
            'inmatrix':           None,
            }

    def inputs_help(self):
        """Print command line documentation for FLIRT."""
        print get_doc(self.cmd, self.opt_map,'-help')


    def _parse_inputs(self):
        '''Call our super-method, then add our input files'''
        # Could do other checking above and beyond regular _parse_inputs here
        allargs = super(Flirt, self)._parse_inputs(skip=('infile',
            'outfile',
            'reference',
            'outmatrix',
            'inmatrix'))
        possibleinputs = [(self.inputs.outfile,'-out'),
                (self.inputs.inmatrix, '-init'),
                (self.inputs.outmatrix, '-omat'),
                (self.inputs.reference, '-ref'),
                (self.inputs.infile, '-in')]

        for val, flag in possibleinputs:
            if val:
                allargs.insert(0, '%s %s' % (flag, val))
        return allargs

    def run(self, infile=None, reference=None, outfile=None,
            outmatrix=None, **inputs):
        """Run the flirt command

        Parameters
        ----------
        infile : string
            Filename of volume to be moved.
        reference : string
            Filename of volume used as target for registration.
        outfile : string, optional
            Filename of the output, registered volume.  If not specified, only
            the transformation matrix will be calculated.
        outmatrix : string, optional
            Filename to output transformation matrix in asci format.
            If not specified, the output matrix will not be saved to a file.
        inputs : dict
            Additional ``inputs`` assignments.

        Returns
        -------
        results : InterfaceResult
            An :class:`nipype.interfaces.base.InterfaceResult` object
            with a copy of self in `interface`

        """

        if infile:
            self.inputs.infile = infile
        if not self.inputs.infile:
            raise AttributeError('Flirt requires an infile.')
        if reference:
            self.inputs.reference = reference
        if not self.inputs.reference:
            raise AttributeError('Flirt requires a reference file.')
        if outfile:
            self.inputs.outfile = outfile
        if outmatrix:
            self.inputs.outmatrix = outmatrix
        self.inputs.update(**inputs)
        return super(Flirt, self).run()

    def outputs(self):
        """Returns a bunch containing output parameters

        Parameters
        ----------
        outfile : string, file

        outmatrix : string, file

        """
        outputs = Bunch(outfile=None, outmatrix=None)
        return outputs

    def aggregate_outputs(self):
        """Create a Bunch which contains all possible files generated
        by running the interface.  Some files are always generated, others
        depending on which ``inputs`` options are set.

        Returns
        -------
        outputs : Bunch object
            outfile
            outmatrix

        Raises
        ------
        IOError
            If expected output file(s) outfile or outmatrix are not found.

        """
        outputs = self.outputs()

        def raise_error(filename):
            raise IOError('File %s was not generated by Flirt' % filename)
        cwd = os.getcwd()
        if self.inputs.outfile:
            outputs.outfile = os.path.join(cwd, self.inputs.outfile)
            if not fsl_info.glob(outputs.outfile):
                raise_error(outputs.outfile)
        if self.inputs.outmatrix:
            outputs.outmatrix = os.path.join(cwd, self.inputs.outmatrix)
            if not fsl_info.glob(outputs.outmatrix):
                raise_error(outputs.outmatrix)
        return outputs

class ApplyXfm(Flirt):
    '''Use FSL FLIRT to apply a linear transform matrix.

    For complete details, see the `FLIRT Documentation.
    <http://www.fmrib.ox.ac.uk/fsl/flirt/index.html>`_

    To print out the command line help, use:
        fsl.ApplyXfm().inputs_help()

    Note: This class is currently untested. Use at your own risk!

    Examples
    --------
    >>> from nipype.interfaces import fsl
    >>> xfm = ApplyXfm(infile='subject.nii', reference='mni152.nii', bins=640)
    >>> xfm_applied = xfm.run(inmatrix='xform.mat')
    '''
    def _parse_inputs(self):
        '''Call our super-method, then add our input files'''
        allargs = super(ApplyXfm, self)._parse_inputs()
        if not self.inputs.outfile:
            outfile = fsl_info.gen_fname(self.inputs.infile,
                                         self.inputs.outfile,
                                         suffix='_axfm')
            allargs.append(' '.join(('-out',outfile)))
        for idx,arg in enumerate(allargs):
            if '-out' in arg:
                continue
        allargs.insert(idx,'-applyxfm')
        return allargs

    def run(self, infile=None, reference=None, inmatrix=None,
            outfile=None, **inputs):
        """Run flirt and apply the transformation to the image.

        eg.
        flirt [options] -in <inputvol> -ref <refvol> -applyxfm -init
        <matrix> -out <outputvol>

        Parameters
        ----------
        infile : string
            Filename of volume to be moved.
        reference : string
            Filename of volume used as target for registration.
        inmatrix : string
            Filename for input transformation matrix, in ascii format.
        outfile : string, optional
            Filename of the output, registered volume.  If not
            specified, only the transformation matrix will be
            calculated.
        inputs : dict
            Additional ``inputs`` assignments.

        Returns
        -------
        results : InterfaceResult
            An :class:`nipype.interfaces.base.InterfaceResult` object
            with a copy of self in `interface`

        Examples
        --------
        >>> from nipype.interfaces import fsl
        >>> flt = fsl.Flirt(infile='subject.nii', reference='template.nii')
        >>> xformed = flt.run(inmatrix='xform.mat', outfile='xfm_subject.nii')

        """

        if infile:
            self.inputs.infile = infile
        if not self.inputs.infile:
            raise AttributeError('ApplyXfm requires an infile.')
        if reference:
            self.inputs.reference = reference
        if not self.inputs.reference:
            raise AttributeError('ApplyXfm requires a reference file.')
        if inmatrix:
            self.inputs.inmatrix = inmatrix
        if not self.inputs.inmatrix:
            raise AttributeError('ApplyXfm requires an inmatrix')
        if outfile:
            self.inputs.outfile = outfile
        self.inputs.update(**inputs)
        return super(ApplyXfm, self).run()

    def outputs(self):
        """Returns a :class:`nipype.interfaces.base.Bunch` with outputs

        Parameters
        ----------
        (all default to None and are unset)

            outfile : string, filename
            outmatrix : string, filename
        """
        outputs = Bunch(outfile=None,outmatrix=None)
        return outputs

    def aggregate_outputs(self,verify_outmatrix=False):
        """Create a Bunch which contains all possible files generated
        by running the interface.  Some files are always generated, others
        depending on which ``inputs`` options are set.

        Returns
        -------
        outputs : Bunch object
            outfile

        Raises
        ------
        IOError
            If expected output file(s) outfile or outmatrix are not found.

        """
        outputs = self.outputs()
        # Verify output files exist
        outputs.outfile = fsl_info.gen_fname(self.inputs.infile,
                                             self.inputs.outfile,
                                             suffix='_axfm',
                                             check=True)
        if self.inputs.outmatrix:
            outputs.outmatrix = self.inputs.outmatrix

        def raise_error(filename):
            raise IOError('File %s was not generated by Flirt' % filename)

        if verify_outmatrix:
            outmatrix = glob(outputs.outmatrix)
            if not outmatrix:
                raise_error(outputs.outmatrix)
            else:
                outputs.outmatrix = outmatrix
        return outputs

class McFlirt(FSLCommand):
    """Use FSL MCFLIRT to do within-modality motion correction.

    For complete details, see the `MCFLIRT Documentation.
    <http://www.fmrib.ox.ac.uk/fsl/mcflirt/index.html>`_

    To print out the command line help, use:
        McFlirt().inputs_help()

    Examples
    --------
    >>> from nipype.interfaces import fsl
    >>> mcflt = fsl.McFlirt(infile='timeseries.nii', cost='mututalinfo')
    >>> res = mcflt.run()

    """
    @property
    def cmd(self):
        """sets base command, not editable"""
        return 'mcflirt'

    def inputs_help(self):
        """Print command line documentation for MCFLIRT."""
        print get_doc(self.cmd, self.opt_map, '-help', False)

    opt_map = {
            'outfile':     '-out %s',
            'cost':        '-cost %s',
            'bins':        '-bins %d',
            'dof':         '-dof %d',
            'refvol':      '-refvol %d',
            'scaling':     '-scaling %.2f',
            'smooth':      '-smooth %.2f',
            'rotation':    '-rotation %d',
            'verbose':     '-verbose',
            'stages':      '-stages %d',
            'init':        '-init %s',
            'usegradient': '-gdt',
            'usecontour':  '-edge',
            'meanvol':     '-meanvol',
            'statsimgs':   '-stats',
            'savemats':    '-mats',
            'saveplots':   '-plots',
            'report':      '-report',
            'reffile':     '-reffile %s',
            'infile':      None,
            }

    def _parse_inputs(self):
        """Call our super-method, then add our input files"""
        allargs = super(McFlirt, self)._parse_inputs(skip=('infile'))
        # XXX This would be handled properly by the standard mechanisms,
        # Why is it being done here?
        if self.inputs.infile:
            infile = list_to_filename(self.inputs.infile)
            allargs.insert(0,'-in %s'%infile)
            outfile = fsl_info.gen_fname(infile, self.inputs.outfile,
                                         suffix='_mcf')
            allargs.append(self.opt_map['outfile'] % outfile)
        
        return allargs

    def run(self, infile=None, **inputs):
        """Runs mcflirt

        Parameters
        ----------
        infile : string
            Filename of volume to be aligned
        inputs : dict
            Additional ``inputs`` assignments.

        Returns
        -------
        results : InterfaceResult
            An :class:`nipype.interfaces.base.InterfaceResult` object
            with a copy of self in `interface`

        Examples
        --------
        >>> from nipype.interfaces import fsl
        >>> mcflrt = fsl.McFlirt(cost='mutualinfo')
        >>> mcflrtd = mcflrt.run(infile='timeseries.nii')

        """
        if infile:
            self.inputs.infile = infile
        if not self.inputs.infile:
            raise AttributeError('McFlirt requires an infile.')

        self.inputs.update(**inputs)
        return super(McFlirt, self).run()

    def outputs(self):
        """Returns a :class:`nipype.interfaces.base.Bunch` with outputs

        Parameters
        ----------
        (all default to None and are unset)

            outfile : string, filename
            varianceimg : string, filename
            stdimg : string, filename
            meanimg : string, filename
            parfile : string, filename
            outmatfile : string, filename
        """
        outputs = Bunch(outfile=None,
                        varianceimg=None,
                        stdimg=None,
                        meanimg=None,
                        parfile=None,
                        outmatfile=None)
        return outputs

    def aggregate_outputs(self):
        cwd = os.getcwd()

        outputs = self.outputs()
        # get basename (correct fsloutpputytpe extension)
        # We are generating outfile if it's not there already
        # if self.inputs.outfile:

        outputs.outfile = fsl_info.gen_fname(list_to_filename(self.inputs.infile),
                self.inputs.outfile, cwd=cwd, suffix='_mcf', check=True)

        # XXX Need to change 'item' below to something that exists
        # outfile? infile?
        # These could be handled similarly to default values for inputs
        if self.inputs.statsimgs:
            outputs.varianceimg = fsl_info.gen_fname(list_to_filename(self.inputs.infile),
                self.inputs.outfile, cwd=cwd, suffix='_variance', check=True)
            outputs.stdimg = fsl_info.gen_fname(list_to_filename(self.inputs.infile),
                self.inputs.outfile, cwd=cwd, suffix='_sigma', check=True)
            outputs.meanimg = fsl_info.gen_fname(list_to_filename(self.inputs.infile),
                self.inputs.outfile, cwd=cwd, suffix='_meanvol', check=True)
        if self.inputs.savemats:
            matnme, ext = os.path.splitext(list_to_filename(self.inputs.infile))
            matnme = matnme + '.mat'
            outputs.outmatfile = matnme
        if self.inputs.saveplots:
            # Note - if e.g. outfile has .nii.gz, you get .nii.gz.par, which is
            # what mcflirt does!
            outputs.parfile = outputs.outfile + '.par'
            if not os.path.exists(outputs.parfile):
                msg = "Output file '%s' for '%s' was not generated" \
                        % (outputs.parfile, self.cmd)
                raise IOError(msg)
        return outputs


class Fnirt(FSLCommand):
    """Use FSL FNIRT for non-linear registration.

    For complete details, see the `FNIRT Documentation.
    <http://www.fmrib.ox.ac.uk/fsl/fnirt/index.html>`_

    To print out the command line help, use:
        fsl.Fnirt().inputs_help()

    Examples
    --------
    >>> from nipype.interfaces import fsl
    >>> fnt = fsl.Fnirt(affine='affine.mat')
    >>> res = fnt.run(reference='ref.nii', infile='anat.nii') # doctests: +SKIP

    """
    @property
    def cmd(self):
        """sets base command, not editable"""
        return 'fnirt'

    # Leaving this in place 'til we get round to a thread-safe version
    @property
    def cmdline(self):
        """validates fsl options and generates command line argument"""
        #self.update_optmap()
        allargs = self._parse_inputs()
        allargs.insert(0, self.cmd)
        return ' '.join(allargs)

    def inputs_help(self):
        """Print command line documentation for FNIRT."""
        print get_doc(self.cmd, self.opt_map, trap_error=False)

    # XXX It's not clear if the '=' syntax (which is necessary for some
    # arguments) supports ' ' separated lists. We might need ',' separated lists
    opt_map = {
            'affine':           '--aff=%s',
            'initwarp':         '--inwarp=%s',
            'initintensity':    '--intin=%s',
            'configfile':       '--config=%s',
            'referencemask':    '--refmask=%s',
            'imagemask':        '--inmask=%s',
            'fieldcoeff_file':  '--cout=%s',
            'outimage':         '--iout=%s',
            'fieldfile':        '--fout=%s',
            'jacobianfile':     '--jout=%s',
            # XXX I think reffile is misleading / confusing
            'reffile':          '--refout=%s',
            'intensityfile':    '--intout=%s',
            'logfile':          '--logout=%s',
            'verbose':          '--verbose',
            'sub_sampling':     '--subsamp=%d',
            'max_iter':         '--miter=%d',
            'referencefwhm':    '--reffwhm=%d',
            'imgfwhm':          '--infwhm=%d',
            'lambdas':          '--lambda=%d',
            'estintensity':     '--estint=%s',
            'applyrefmask':     '--applyrefmask=%f',
            # XXX The closeness of this alternative name might cause serious
            # confusion
            'applyimgmask':      '--applyinmask=%f',
            'flags':            '%s',
            'infile':           '--in=%s',
            'reference':        '--ref=%s',
            }

    def run(self, infile=None, reference=None, **inputs):
        """Run the fnirt command

        Note: technically, only one of infile OR reference need be specified.

        You almost certainly want to start with a config file, such as
        T1_2_MNI152_2mm

        Parameters
        ----------
        infile : string
            Filename of the volume to be warped/moved.
        reference : string
            Filename of volume used as target for warp registration.
        inputs : dict
            Additional ``inputs`` assignments.

        Returns
        --------
        results : InterfaceResult
            An :class:`nipype.interfaces.base.InterfaceResult` object
            with a copy of self in `interface`

        Examples
        --------
        T1 -> Mni153

        >>> from nipype.interfaces import fsl
        >>> fnirt_mprage = fsl.Fnirt()
        >>> fnirt_mprage.inputs.imgfwhm = [8, 4, 2]
        >>> fnirt_mprage.inputs.sub_sampling = [4, 2, 1]

        Specify the resolution of the warps, currently not part of the
        ``fnirt_mprage.inputs``:

        >>> fnirt_mprage.inputs.flags = '--warpres 6, 6, 6'
        >>> res = fnirt_mprage.run(infile='subj.nii', reference='mni.nii')

        We can check the command line and confirm that it's what we expect.

        >>> fnirt_mprage.cmdline  #doctest: +NORMALIZE_WHITESPACE
        'fnirt --warpres 6, 6, 6 --infwhm=8,4,2 --in=subj.nii
            --ref=mni.nii --subsamp=4,2,1'

        """

        if infile:
            self.inputs.infile = infile
        if reference:
            self.inputs.reference = reference
        if self.inputs.reference is None and self.inputs.infile is None:
            raise AttributeError('Fnirt requires at least a reference' \
                                 'or input file.')
        self.inputs.update(**inputs)
        return super(Fnirt, self).run()

    def write_config(self,configfile):
        """Writes out currently set options to specified config file

        Parameters
        ----------
        configfile : /path/to/configfile
        """
        self.update_optmap()
        valid_inputs = self._parse_inputs()
        try:
            fid = open(configfile, 'w+')
        except IOError:
            print ('unable to create config_file %s'%(configfile))

        for item in valid_inputs:
            fid.write('%s\n'%(item))
        fid.close()

    def outputs(self):
        """Returns a :class:`nipype.interfaces.base.Bunch` with outputs

        Parameters
        ----------
        fieldcoeff_file
        warpedimage
        fieldfile
        jacobianfield
        modulatedreference
        intensitymodulation
        logfile
        """
        outputs = Bunch(fieldcoeff_file=None,
                        warpedimage=None,
                        fieldfile=None,
                        jacobianfield=None,
                        modulatedreference=None,
                        intensitymodulation=None,
                        logfile=None)
        return outputs

    def aggregate_outputs(self):
        """Create a Bunch which contains all possible files generated
        by running the interface.  Some files are always generated, others
        depending on which ``inputs`` options are set.

        Returns
        -------
        outputs : Bunch object

        Raises
        ------
        IOError
             If the output file is not found.

        Notes
        -----
        For each item in the ``outputs``, if it's value is None then
        the optional file was not generated.  Otherwise it contains
        the path/filename of generated output file(s).

        """
        cwd = os.getcwd()
        outputs = self.outputs()

        # Note this is the only one that'll work with the pipeline code
        # currently
        if self.inputs.fieldcoeff_file:
            outputs.fieldcoeff_file = \
                    os.path.realpath(self.inputs.fieldcoeff_file)
        # the rest won't XX
        if self.inputs.outimage:
            # This should end with _warp
            outputs.warpedimage = self.inputs.outimage
        if self.inputs.fieldfile:
            outputs.fieldfile = self.inputs.fieldfile
        if self.inputs.jacobianfile:
            outputs.jacobianfield = self.inputs.jacobianfile
        if self.inputs.reffile:
            outputs.modulatedreference = self.inputs.reffile
        if self.inputs.intensityfile:
            outputs.intensitymodulation = self.inputs.intensityfile
        if self.inputs.logfile:
            outputs.logfile = self.inputs.logfile

        for item, file in outputs.iteritems():
            if file is not None:
                file = os.path.join(cwd, file)
                file = fsl_info.glob(file)
                if file is None:
                    raise IOError('file %s of type %s not generated'%(file,item))
                setattr(outputs, item, file)
        return outputs

class ApplyWarp(FSLCommand):
    '''Use FSL's applywarp to apply the results of a Fnirt registration

    Note how little actually needs to be done if we have truly order-independent
    arguments!
    '''
    @property
    def cmd(self):
        return 'applywarp'

    opt_map = {'infile':            '--in=%s',
               'outfile':           '--out=%s',
               'reference':         '--ref=%s',
               'fieldfile':          '--warp=%s',
               'premat':            '--premat=%s',
               'postmat':           '--postmat=%s',
              }

    def inputs_help(self):
        """Print command line documentation for applywarp."""
        print get_doc(self.cmd, self.opt_map, trap_error=False)

    def run(self, infile=None, outfile=None, reference=None,
            fieldfile=None, **inputs):
        '''Interesting point - you can use coeff_files, or fieldfiles
        interchangeably here'''
        def set_attr(name, value, error=True):
            if value is not None:
                setattr(self.inputs, name, value)
            if self.inputs.get(name) is None and error:
                raise AttributeError('applywarp requires %s' % name)

        # XXX Even this seems overly verbose
        set_attr('infile', infile)
        set_attr('outfile', outfile, error=False)
        set_attr('reference', reference)
        set_attr('fieldfile', fieldfile)

        self.inputs.update(**inputs)
        return super(ApplyWarp, self).run()

    def _parse_inputs(self):
        """Call our super-method, then add our input files"""
        allargs = super(ApplyWarp, self)._parse_inputs()
        if self.inputs.infile is not None:
            # XXX This currently happens twice, slightly differently
            if self.inputs.outfile is None:
                # XXX newpath could be cwd, but then we have to put it in inputs
                # or pass it to _parse_inputs (or similar).
                outfile = fname_presuffix(self.inputs.infile,
                                            suffix='_warp', newpath='.')
                allargs.append(self.opt_map['outfile'] % outfile)

        return allargs

    def outputs(self):
        """Returns a :class:`nipype.interfaces.base.Bunch` with outputs

        Parameters
        ----------
        (all default to None and are unset)

             outfile
        """
        outputs = Bunch(outfile=None)
        return outputs

    def aggregate_outputs(self):
        outputs = self.outputs()
        outputs.outfile = fsl_info.gen_fname(self.inputs.infile,
                self.inputs.outfile, suffix='_warp', check=True)
        return outputs

class Smooth(FSLCommand):
    '''Use fslmaths to smooth the image

    This is dumb, of course - we should use nipy for such things! But it is a
    step along the way to get the "standard" FSL pipeline in place.

    This is meant to be a throwaway class, so it's not currently very robust.
    Effort would be better spent integrating basic numpy into nipype'''
    @property
    def cmd(self):
        return 'fslmaths'

    opt_map = {'infile':  None,
               'fwhm':    None,
               'outfile': None,
              }


    def _get_outfile(self, check=False):
        return fsl_info.gen_fname(self.inputs.infile,
                                  self.inputs.outfile,
                                  suffix='_smooth',
                                  check=check)
        
    def _parse_inputs(self):
        return [self.inputs.infile,
                # ohinds: convert fwhm to stddev
                '-kernel gauss', str(self.inputs.fwhm/2.3548), 
                '-fmean',
                self._get_outfile()]

    def outputs(self):
        """Returns a :class:`nipype.interfaces.base.Bunch` with outputs

        Parameters
        ----------
        (all default to None and are unset)

             smoothedimage
        """
        outputs = Bunch(smoothedimage=None)
        return outputs

    def aggregate_outputs(self):
        outputs = self.outputs()
        outputs.smoothedimage = self._get_outfile(check=True)
        return outputs

class Merge(FSLCommand):
    """Use fslmerge to concatenate images
    """
    
    @property
    def cmd(self):
        return 'fslmerge'

    opt_map = {'infile':  None,
               'dimension':    None,
               'outfile': None,
              }

    def _get_outfile(self, check=False):
        return fsl_info.gen_fname(self.inputs.infile[0],
                                  self.inputs.outfile,
                                  suffix='_merged',
                                  check=check)
        
    def _parse_inputs(self):
        allargs =  [self.inputs.dimension,
                    self._get_outfile()]
        allargs.extend(self.inputs.infile)
        return allargs

    def outputs(self):
        """Returns a :class:`nipype.interfaces.base.Bunch` with outputs

        Parameters
        ----------
        (all default to None and are unset)

             mergedimage
        """
        outputs = Bunch(mergedimage=None)
        return outputs

    def aggregate_outputs(self):
        outputs = self.outputs()
        outputs.mergedimage = self._get_outfile(check=True)
        return outputs

class Level1Design(Interface):
    """Generate Feat specific files

    See Level1Design().inputs_help() for more information.

    Parameters
    ----------
    inputs : mapping
    key, value pairs that will update the Level1Design.inputs attributes
    see self.inputs_help() for a list of Level1Design.inputs attributes

    Attributes
    ----------
    inputs : Bunch
    a (dictionary-like) bunch of options that can be passed to
    spm_smooth via a job structure
    cmdline : string
    string used to call matlab/spm via SpmMatlabCommandLine interface

    Other Parameters
    ----------------
    To see optional arguments
    Level1Design().inputs_help()

    Examples
    --------

    """

    def __init__(self, *args, **inputs):
        self._populate_inputs()
        self.inputs.update(**inputs)

    @property
    def cmd(self):
        return 'fsl_fmri_design'

    def get_input_info(self):
        """ Provides information about inputs as a dict
            info = [Bunch(key=string,copy=bool,ext='.nii'),...]
        """
        return []

    def inputs_help(self):
        """
        Parameters
        ----------

        interscan_interval : float (in secs)
            Interscan  interval,  TR.
        session_info : list of bunches
            Stores session specific information generated by
            ``modelgen.SpecifyModel`` 
        bases : dict {'name':{'basesparam1':val,...}}
            name : string
                Name of basis function (hrf - double gamma hrf)

                hrf :
                    derivs : boolean
                        Model  HRF  Derivatives.
        model_serial_correlations : string
            Option to model serial correlations using an
            autoregressive estimator. Setting this option is only
            useful in the context of the fsf file. You need to repeat
            this option for FilmGLS
        contrasts : list of dicts
            List of contrasts with each list containing: 'name', 'stat',
            [condition list], [weight list].
        register : boolean
            Run registration at the end of session specific analysis.
            default - True
        reg_image : file
            image volume to register to. default -
                    MNI152_T1_2mm_brain.nii.gz
        reg_dof : int
            registration degrees of freedom. default - 12
            
        """
        print self.inputs_help.__doc__

    def _populate_inputs(self):
        """ Initializes the input fields of this interface.
        """
        self.inputs = Bunch(interscan_interval=None,
                            session_info=None,
                            bases=None,
                            model_serial_correlations=None,
                            contrasts=None,
                            register=True,
                            reg_image=None,
                            reg_dof=12)

    def _create_ev_file(self,evfname,evinfo):
        f = open(evfname,'wt')
        for i in evinfo:
            if len(i)==3:
                f.write('%f %f %f\n'%(i[0],i[1],i[2]))
            else:
                f.write('%f\n'%i[0])
        f.close()

    def _create_ev_files(self,cwd,runinfo,runidx,usetd,contrasts):
        """Creates EV files from condition and regressor information.

           Parameters:
           -----------

           runinfo : dict
               Generated by `SpecifyModel` and contains information
               about events and other regressors.
           runidx  : int
               Index to run number
           usetd   : int
               Whether or not to use temporal derivatives for
               conditions
           contrasts : list of lists
               Information on contrasts to be evaluated               
        """
        conds = {}
        evname = []
        ev_hrf  = load_template('feat_ev_hrf.tcl')
        ev_none   = load_template('feat_ev_none.tcl')
        ev_ortho  = load_template('feat_ev_ortho.tcl')
        contrast_header  = load_template('feat_contrast_header.tcl')
        contrast_prolog  = load_template('feat_contrast_prolog.tcl')
        contrast_element = load_template('feat_contrast_element.tcl')
        contrastmask_header  = load_template('feat_contrastmask_header.tcl')
        contrastmask_footer  = load_template('feat_contrastmask_footer.tcl')
        contrastmask_element = load_template('feat_contrastmask_element.tcl')
        ev_txt = ''
        # generate sections for conditions and other nuisance
        # regressors
        num_evs = [0,0]
        for field in ['cond','regress']:
            for i,cond in enumerate(runinfo[field]):
                name = cond['name']
                evname.append(name)
                evfname = os.path.join(cwd,'ev_%s_%d_%d.txt'%(name,runidx,len(evname)))
                evinfo = []
                num_evs[0] += 1
                num_evs[1] += 1
                if field == 'cond':
                    for j,onset in enumerate(cond['onset']):
                        if len(cond['duration'])>1:
                            evinfo.insert(j,[onset,cond['duration'][j],1])
                        else:
                            evinfo.insert(j,[onset,cond['duration'][0],1])
                    ev_txt += ev_hrf.substitute(ev_num=num_evs[0],
                                                ev_name=name,
                                                temporalderiv=usetd,
                                                cond_file=evfname)
                    if usetd:
                        evname.append(name+'TD')
                        num_evs[1] += 1
                elif field == 'regress':
                    evinfo = [[j] for j in cond['val']]
                    ev_txt += ev_none.substitute(ev_num=num_evs[0],
                                                 ev_name=name,
                                                 cond_file=evfname)
                ev_txt += "\n"
                conds[name] = evfname
                self._create_ev_file(evfname,evinfo)
        # add orthogonalization
        for i in range(1,num_evs[0]+1):
            for j in range(0,num_evs[0]+1):
                ev_txt += ev_ortho.substitute(c0=i,c1=j)
                ev_txt += "\n"
        # add t contrast info
        ev_txt += contrast_header.substitute()
        for ctype in ['real','orig']:
            for j,con in enumerate(contrasts):
                ev_txt += contrast_prolog.substitute(cnum=j+1,
                                                     ctype=ctype,
                                                     cname=con[0])
                count = 0
                for c in range(1,len(evname)+1):
                    if evname[c-1].endswith('TD') and ctype == 'orig':
                        continue
                    count = count+1
                    if evname[c-1] in con[2]:
                        val = con[3][con[2].index(evname[c-1])]
                    else:
                        val = 0.0
                    ev_txt += contrast_element.substitute(cnum=j+1, element=count,
                                                          ctype=ctype, val=val)
                    ev_txt += "\n"
        # add contrast mask info
        ev_txt += contrastmask_header.substitute()
        for j,con1 in enumerate(contrasts):
            for k,con2 in enumerate(contrasts):
                if j != k:
                    ev_txt += contrastmask_element.substitute(c1=j+1,
                                                              c2=k+1)
        ev_txt += contrastmask_footer.substitute()
        return num_evs,ev_txt

    def run(self, **inputs):
        cwd = os.getcwd()
        self.inputs.update(inputs)
        fsf_header    = load_template('feat_header_l1.tcl')
        fsf_postscript= load_template('feat_nongui.tcl')

        prewhiten = int(self.inputs.model_serial_correlations == 'AR(1)')
        if self.inputs.bases and self.inputs.bases.has_key('hrf'):
            usetd = int(self.inputs.bases['hrf']['derivs'])
        else:
            usetd = 0
        session_info = self._get_session_info(self.inputs.session_info)
        func_files = self._get_func_files(session_info)

        n_tcon = 0
        n_fcon = 0
        for i,c in enumerate(self.inputs.contrasts):
            if c[1] == 'T':
                n_tcon+=1
            elif c[1] == 'F':
                n_fcon+=1
            else:
                print "unknown contrast type: %s"%str(c)
        print [n_tcon, n_fcon]

        register = int(self.inputs.register)
        if register:
            reg_image = self.inputs.reg_image
            if not reg_image:
                reg_image = fsl_info.standard_image('MNI152_T1_2mm_brain.nii.gz')
        reg_dof = self.inputs.reg_dof
        for i,info in enumerate(session_info):
            num_evs,cond_txt  = self._create_ev_files(cwd,info,i,usetd,self.inputs.contrasts)
            nim = load(func_files[i])
            (x,y,z,timepoints) = nim.get_shape()
            fsf_txt = fsf_header.substitute(run_num=i,
                                            interscan_interval=self.inputs.interscan_interval,
                                            num_vols=timepoints,
                                            prewhiten=prewhiten,
                                            num_evs=num_evs[0],
                                            num_evs_real=num_evs[1],
                                            num_tcon=n_tcon,
                                            num_fcon=n_fcon,
                                            high_pass_filter_cutoff=info['hpf'],
                                            func_file=func_files[i],
                                            register=register,
                                            reg_image=reg_image,
                                            reg_dof=reg_dof)
            fsf_txt += cond_txt
            fsf_txt += fsf_postscript.substitute(overwrite=1)

            f = open(os.path.join(cwd, 'run%d.fsf' % i), 'w')
            f.write(fsf_txt)
            f.close()

        runtime = Bunch(returncode=0,
                        messages=None,
                        errmessages=None)
        outputs=self.aggregate_outputs()
        return InterfaceResult(deepcopy(self), runtime, outputs=outputs)

    def _get_session_info(self, session_info_file):
        key = 'session_info'
        data = loadflat(session_info_file)
        session_info = data[key]
        if isinstance(session_info,dict):
            session_info = [session_info]
        return session_info
        
    def _get_func_files(self, session_info):
        """Returns functional files in the order of runs
        """
        func_files = []
        for i,info in enumerate(session_info):
            func_files.insert(i, info['scans'][0].split(',')[0])
        return func_files

    def outputs_help(self):
        """
        """
        print self.outputs.__doc__

    def outputs(self):
        """Returns a :class:`nipype.interfaces.base.Bunch` with outputs

        Parameters
        ----------
        (all default to None and are unset)

            fsf_files:
                FSL feat specification files
            func_files:
                Functional run files
            ev_files:
                condition information files
        """
        outputs = Bunch(fsf_files=None,
                        func_files=None,
                        ev_files=None)
        return outputs

    def aggregate_outputs(self):
        outputs = self.outputs()
        session_info = self._get_session_info(self.inputs.session_info)
        func_files = self._get_func_files(session_info)
        outputs.fsf_files = glob(os.path.abspath(os.path.join(os.getcwd(),'run*.fsf')))
        outputs.func_files = func_files
        outputs.ev_files  = glob(os.path.abspath(os.path.join(os.getcwd(),'ev_*.txt')))
        return outputs

# satra: 2010-01-03
class Feat(FSLCommand):
    """Uses FSL feat to calculate first level stats
    """
    @property
    def cmd(self):
        """sets base command, immutable"""
        return 'feat'

    opt_map = {
        'fsf_file':         None,
        }

    def inputs_help(self):
        """Print command line documentation for feat_model."""
        print get_doc(self.cmd, self.opt_map, trap_error=False)

    def _parse_inputs(self):
        """validate fsl feat_model options"""
        allargs = super(Feat, self)._parse_inputs(skip=('fsf_file'))

        if self.inputs.fsf_file:
            allargs.insert(0, self.inputs.fsf_file)
        return allargs

    def run(self, fsf_file=None, **inputs):
        """Execute the command.

        Parameters
        ----------
        fsf_file : string
            File specifying the feat design spec file

        Returns
        -------
        results : InterfaceResult
            An :class:`nipype.interfaces.base.InterfaceResult` object
            with a copy of self in `interface`

        Examples
        --------
        To pass command line arguments to ``feat_model`` that are not part of
        the ``inputs`` attribute, pass them in with the ``flags``
        input.

        >>> from nipype.interfaces import fsl
        >>> fmodel = fsl.FeatModel(fsf_file='foo.fsf')
        """
        if fsf_file:
            self.inputs.fsf_file = fsf_file
        if not self.inputs.fsf_file:
            raise ValueError('FeatModel requires an input file')
        if isinstance(self.inputs.fsf_file, list):
            raise ValueError('FeatModel does not support multiple input files')
        self.inputs.update(**inputs)
        return super(Feat, self).run()

    def outputs(self):
        """
            Parameters
            ----------
            (all default to None)

            statsdir:
                Directory containing the output of feat
        """
        outputs = Bunch(featdir=None)
        return outputs
        
    def aggregate_outputs(self):
        outputs = self.outputs()
        outputs.featdir = glob(os.path.join(os.getcwd(),'*feat'))[0]
        return outputs

# interface to fsl command line model generation routine
# satra: 2010-01-03
class FeatModel(FSLCommand):
    """Uses FSL feat_model to generate design.mat files
    """
    @property
    def cmd(self):
        """sets base command, immutable"""
        return 'feat_model'

    opt_map = {
        'fsf_file':         None,
        }

    def inputs_help(self):
        """Print command line documentation for feat_model."""
        print get_doc(self.cmd, self.opt_map, trap_error=False)

    def _parse_inputs(self):
        """validate fsl feat_model options"""
        allargs = super(FeatModel, self)._parse_inputs(skip=('fsf_file'))

        if self.inputs.fsf_file:
            allargs.insert(0, self._get_design_root(list_to_filename(self.inputs.fsf_file)))
        return allargs

    def _get_design_root(self, infile):
        path,fname = os.path.split(infile)
        return fname.split('.')[0]
        
    def run(self, fsf_file=None, **inputs):
        """Execute the command.

        Parameters
        ----------
        fsf_file : string
            File specifying the feat design spec file

        Returns
        -------
        results : InterfaceResult
            An :class:`nipype.interfaces.base.InterfaceResult` object
            with a copy of self in `interface`

        Examples
        --------
        To pass command line arguments to ``feat_model`` that are not part of
        the ``inputs`` attribute, pass them in with the ``flags``
        input.

        >>> from nipype.interfaces import fsl
        >>> fmodel = fsl.FeatModel(fsf_file='foo.fsf')
        """
        if fsf_file:
            self.inputs.fsf_file = fsf_file
        if not self.inputs.fsf_file:
            raise ValueError('FeatModel requires an input file')
        if isinstance(self.inputs.fsf_file, list):
            raise ValueError('FeatModel does not support multiple input files')
        self.inputs.update(**inputs)
        return super(FeatModel, self).run()

    def outputs(self):
        """
            Parameters
            ----------
            (all default to None)

            designfile:
                Mat file containing ascii matrix for design
            confile:
                Contrast file containing contrast vectors
        """
        outputs = Bunch(designfile=None,
                        confile=None)
        return outputs
        
    def aggregate_outputs(self):
        outputs = self.outputs()
        root = self._get_design_root(list_to_filename(self.inputs.fsf_file))
        designfile = glob(os.path.join(os.getcwd(),'%s*.mat'%root))
        assert len(designfile) == 1, 'No mat file generated by Feat Model'
        outputs.designfile = designfile[0]
        confile = glob(os.path.join(os.getcwd(),'%s*.con'%root))
        assert len(confile) == 1, 'No con file generated by Feat Model'
        outputs.confile = confile[0]
        return outputs
    
# interface to fsl command line model fit routines
# ohinds: 2009-12-28
class FilmGLS(FSLCommand):
    """Use FSL film_gls command to fit a design matrix to voxel timeseries

    To print out the command line help, use:
        fsl.FilmGLS().inputs_help()

    Examples
    --------
    Initialize Bet with no options, assigning them when calling run:

    >>> from nipype.interfaces import fsl
    >>> fgls = fsl.FilmGLS()
    >>> res = fgls.run('infile', 'designfile', 'thresh', rn='stats')

    Assign options through the ``inputs`` attribute:

    >>> fgls = fsl.FilmGLS()
    >>> fgls.inputs.infile = 'filtered_func_data'
    >>> fgls.inputs.designfile = 'design.mat'
    >>> fgls.inputs.thresh = 10
    >>> fgls.inputs.rn = 'stats'
    >>> res = fgls.run()

    Specify options when creating an instance:

    >>> fgls = fsl.FilmGLS(infile='filtered_func_data', \
                           designfile='design.mat', \
                           thresh=10, rn='stats')
    >>> res = fgls.run()

    """

    @property
    def cmd(self):
        """sets base command, immutable"""
        return 'film_gls'

    opt_map = {
        'sa':             '-sa',
        'ms':             '-ms %d',
        'epith':          '-epith %d',
        'v':              '-v',
        'ac':             '-ac',
        'ar':             '-ar',
        'tukey':          '-tukey %d',
        'mt':             '-mt %d',
        'pava':           '-pava',
        'noest':          '-noest',
        'output_pwdata':  '-output_pwdata',
        'rn':             '-rn %s',
        'infile':         None,
        'designfile':     None,
        'thresh':         None,
        }
    # Currently we don't support -ven, -vef

    def inputs_help(self):
        """Print command line documentation for film_gls."""
        print get_doc(self.cmd, self.opt_map, trap_error=False)

    def _parse_inputs(self):
        """validate fsl film_gls options"""
        allargs = super(FilmGLS, self)._parse_inputs(skip=('infile',
                                                           'designfile',
                                                           'thresh'))

        # special defaults
        if not self.inputs.rn:
            allargs.append("-rn %s"%self._get_statsdir())

        if self.inputs.infile:
            allargs.append(list_to_filename(self.inputs.infile))

        if self.inputs.designfile:
            allargs.append(list_to_filename(self.inputs.designfile))

        if self.inputs.thresh:
            allargs.append(str(self.inputs.thresh))
        else:
            allargs.append('1000')

        return allargs

    def _get_statsdir(self):
        statsdir = self.inputs.rn
        if not statsdir:
            path,name = os.path.split(list_to_filename(self.inputs.designfile))
            statsdir = '.'.join((os.path.splitext(name)[0],'stats'))
        return statsdir
        
    def run(self, infile=None, designfile=None, thresh=None, **inputs):
        """Execute the command.

        Parameters
        ----------
        infile : string
            File specifying the functional data to be fit
        designfile : string
            File specifying design matrix
        thresh : float
            Some sort of threshold, not even sure this is used?

        inputs : dict
            Additional ``inputs`` assignments can be passed in.  See
            Examples section.

        Returns
        -------
        results : InterfaceResult
            An :class:`nipype.interfaces.base.InterfaceResult` object
            with a copy of self in `interface`

        Examples
        --------
        To pass command line arguments to ``film_gls`` that are not part of
        the ``inputs`` attribute, pass them in with the ``flags``
        input.

        >>> from nipype.interfaces import fsl
        >>> import os
        >>> fgls = fsl.FilmGLS(infile='foo.nii', \
                               designfile='design.mat', \
                               thresh=10, \
                               flags='-ven')
        """
        if infile:
            self.inputs.infile = infile
        if self.inputs.infile is None:
            raise ValueError('FilmGLS requires an input file')
        if isinstance(self.inputs.infile, list):
            raise ValueError('FilmGLS does not support multiple input files')
        if designfile:
            self.inputs.designfile = designfile
        if self.inputs.designfile is None:
            raise ValueError('FilmGLS requires a design file')
        if isinstance(self.inputs.designfile, list):
            raise ValueError('FilmGLS does not support multiple design files')
        if thresh:
            self.inputs.thresh = thresh
        self.inputs.update(**inputs)
        cwd = os.getcwd()
        statsdir = self._get_statsdir()
        if os.access(os.path.join(cwd, statsdir), os.F_OK):
            rmtree(os.path.join(cwd, statsdir))
        return super(FilmGLS, self).run()

    def outputs(self):
        """
            Parameters
            ----------
            (all default to None)

            pes:
                Parameter estimates for each column of the design matrix
                for each voxel
            res4d:
                Model fit residual mean-squared error for each time point
            dof:
                degrees of freedom
            sigmasquareds:
                See Woolrich, et. al., 2001
            statsdir :
                directory storing model estimation output
        """
        outputs = Bunch(pes=None,
                        res4d=None,
                        dof=None,
                        sigmasquareds=None,
                        statsdir=None)
        return outputs
        
    def aggregate_outputs(self):
        outputs = self.outputs()
        pth = os.path.join(os.getcwd(), self._get_statsdir())

        pes = glob(os.path.join(pth,'pe[0-9]*.*'))
        assert len(pes) >= 1, 'No pe volumes generated by FSL Estimate'
        outputs.pes = pes
        
        res4d = glob(os.path.join(pth,'res4d.*'))
        assert len(res4d) == 1, 'No residual volume generated by FSL Estimate'
        outputs.res4d = res4d[0]
        
        dof = glob(os.path.join(pth,'dof'))
        assert len(dof) == 1, 'No degrees of freedom files generated by FSL Estimate'
        outputs.dof = dof

        sigmasquareds = glob(os.path.join(pth,'sigmasquareds.*'))
        assert len(sigmasquareds) == 1, 'No sigmasquareds volume generated by FSL Estimate'
        outputs.sigmasquareds = sigmasquareds[0];

        outputs.statsdir = os.path.join(os.getcwd(),self._get_statsdir())

        return outputs

# satra: 2010-01-23
class FixedEffectsModel(Interface):
    """Generate Feat specific files

    See FixedEffectsModel().inputs_help() for more information.

    Parameters
    ----------
    inputs : mapping
    key, value pairs that will update the FixedEffectsModel.inputs attributes
    see self.inputs_help() for a list of FixedEffectsModel.inputs attributes

    Attributes
    ----------
    inputs : Bunch
    a (dictionary-like) bunch of options that can be passed to
    spm_smooth via a job structure
    cmdline : string
    string used to call matlab/spm via SpmMatlabCommandLine interface

    Other Parameters
    ----------------
    To see optional arguments
    FixedEffectsModel().inputs_help()

    Examples
    --------

    """

    def __init__(self, *args, **inputs):
        self._populate_inputs()
        self.inputs.update(**inputs)

    @property
    def cmd(self):
        return 'feat_fe_design'

    def get_input_info(self):
        """ Provides information about inputs as a dict
            info = [Bunch(key=string,copy=bool,ext='.nii'),...]
        """
        return []

    def inputs_help(self):
        """
        Parameters
        ----------

        feat_dirs : list of directory names
            Lower level feat dirs
        num_copes : int
            number of copes evaluated in each session
        """
        print self.inputs_help.__doc__

    def _populate_inputs(self):
        """ Initializes the input fields of this interface.
        """
        self.inputs = Bunch(feat_dirs=None,
                            num_copes=None
                            )

    def run(self, **inputs):
        self.inputs.update(inputs)
        fsf_header = load_template('feat_fe_header.tcl')
        fsf_footer = load_template('feat_fe_footer.tcl')
        fsf_copes = load_template('feat_fe_copes.tcl')
        fsf_dirs = load_template('feat_fe_featdirs.tcl')
        fsf_ev_header = load_template('feat_fe_ev_header.tcl')
        fsf_ev_element = load_template('feat_fe_ev_element.tcl')

        num_runs = len(filename_to_list(self.inputs.feat_dirs))
        fsf_txt = fsf_header.substitute(num_runs=num_runs,
                                        num_copes=self.inputs.num_copes)
        for i in range(self.inputs.num_copes):
            fsf_txt += fsf_copes.substitute(copeno = i+1)
        for i, rundir in enumerate(filename_to_list(self.inputs.feat_dirs)):
            fsf_txt += fsf_dirs.substitute(runno = i+1,
                                           rundir = os.path.abspath(rundir))
        fsf_txt += fsf_ev_header.substitute()
        for i in range(1,num_runs+1):
            fsf_txt += fsf_ev_element.substitute(input = i)
        fsf_txt += fsf_footer.substitute(overwrite=1)
        
        f = open(os.path.join(os.getcwd(), 'fixedeffects.fsf'), 'wt')
        f.write(fsf_txt)
        f.close()

        runtime = Bunch(returncode=0,
                        messages=None,
                        errmessages=None)
        outputs=self.aggregate_outputs()
        return InterfaceResult(deepcopy(self), runtime, outputs=outputs)

    def outputs_help(self):
        """
        """
        print self.outputs.__doc__

    def outputs(self):
        """Returns a :class:`nipype.interfaces.base.Bunch` with outputs

        Parameters
        ----------
        (all default to None and are unset)

            fsf_file:
                FSL feat specification file
        """
        outputs = Bunch(fsf_file=None)
        return outputs

    def aggregate_outputs(self):
        outputs = self.outputs()
        outputs.fsf_file = glob(os.path.abspath(os.path.join(os.getcwd(),'fixed*.fsf')))[0]
        return outputs

# satra: 2010-01-23
class FeatRegister(Interface):
    """Generate Feat specific files

    See FixedEffectsModel().inputs_help() for more information.

    Parameters
    ----------
    inputs : mapping
    key, value pairs that will update the FixedEffectsModel.inputs attributes
    see self.inputs_help() for a list of FixedEffectsModel.inputs attributes

    Attributes
    ----------
    inputs : Bunch
    a (dictionary-like) bunch of options that can be passed to
    spm_smooth via a job structure
    cmdline : string
    string used to call matlab/spm via SpmMatlabCommandLine interface

    Other Parameters
    ----------------
    To see optional arguments
    FixedEffectsModel().inputs_help()

    Examples
    --------

    """

    def __init__(self, *args, **inputs):
        self._populate_inputs()
        self.inputs.update(**inputs)

    @property
    def cmd(self):
        return 'feat_register'

    def get_input_info(self):
        """ Provides information about inputs as a dict
            info = [Bunch(key=string,copy=bool,ext='.nii'),...]
        """
        return []

    def inputs_help(self):
        """
        Parameters
        ----------

        feat_dirs : list of directory names
            Lower level feat dirs
        reg_image : file
            image to register to (will be treated as standard)
        reg_dof : int
            registration degrees of freedom [ default : 12 ]
        """
        print self.inputs_help.__doc__

    def _populate_inputs(self):
        """ Initializes the input fields of this interface.
        """
        self.inputs = Bunch(feat_dirs=None,
                            reg_image=None,
                            reg_dof=12)

    def run(self, **inputs):
        self.inputs.update(inputs)
        fsf_header = load_template('featreg_header.tcl')
        fsf_footer = load_template('feat_nongui.tcl')
        fsf_dirs = load_template('feat_fe_featdirs.tcl')

        num_runs = len(filename_to_list(self.inputs.feat_dirs))
        fsf_txt = fsf_header.substitute(num_runs=num_runs,
                                        regimage=self.inputs.reg_image,
                                        regdof=self.inputs.reg_dof)
        for i, rundir in enumerate(filename_to_list(self.inputs.feat_dirs)):
            fsf_txt += fsf_dirs.substitute(runno = i+1,
                                           rundir = os.path.abspath(rundir))
        fsf_txt += fsf_footer.substitute()
        f = open(os.path.join(os.getcwd(), 'register.fsf'), 'wt')
        f.write(fsf_txt)
        f.close()

        runtime = Bunch(returncode=0,
                        messages=None,
                        errmessages=None)
        outputs=self.aggregate_outputs()
        return InterfaceResult(deepcopy(self), runtime, outputs=outputs)

    def outputs_help(self):
        """
        """
        print self.outputs.__doc__

    def outputs(self):
        """Returns a :class:`nipype.interfaces.base.Bunch` with outputs

        Parameters
        ----------
        (all default to None and are unset)

            fsf_file:
                FSL feat specification file
        """
        outputs = Bunch(fsf_file=None)
        return outputs

    def aggregate_outputs(self):
        outputs = self.outputs()
        outputs.fsf_files = glob(os.path.abspath(os.path.join(os.getcwd(),'reg*.fsf')))
        return outputs


# interface to fsl command line higher level model fit
# satra: 2010-01-09
class Flameo(FSLCommand):
    """Use FSL flameo command to perform higher level model fits

    To print out the command line help, use:
        fsl.Flameo().inputs_help()

    Examples
    --------
    Initialize Flameo with no options, assigning them when calling run:

    >>> from nipype.interfaces import fsl
    >>> flame = fsl.Flameo()
    >>> res = flame.run()

    >>> from nipype.interfaces import fsl
    >>> import os
    >>> flameo = fsl.Flameo(copefile='cope.nii.gz', \
                            varcopefile='varcope.nii.gz', \
                            designfile='design.mat', \
                            tconfile='design.con', \
                            runmode='fe')
    >>> flameo.cmdline
    'flameo --copefile=cope.nii.gz --designfile=design.mat --runmode=fe --tcontrastsfile=design.con --varcopefile=varcope.nii.gz'
    
    """

    @property
    def cmd(self):
        """sets base command, immutable"""
        return 'flameo'

    opt_map = {
        'copefile':       '--copefile=%s',
        'varcopefile':    '--varcopefile=%s',
        'dofvarcopefile': '--dofvarcopefile=%s',
        'maskfile':       '--maskfile=%s',
        'designfile':     '--designfile=%s',
        'tconfile':       '--tcontrastsfile=%s',
        'fconfile':       '--fcontrastsfile=%s',
        'covsplitfile':   '--covsplitfile=%s',
        'runmode':        '--runmode=%s',
        'njumps':         '--njumps=%d',
        'burnin':         '--burnin=%d',
        'sampleevery':    '--sampleevery=%d',
        'fixmean':        '--fixmean',
        'inferoutliers':  '--inferoutliers',
        'nopeoutput':     '--nopeoutput',
        'modelselect':    '--msm=%s',
        'sigma_dofs':     '--sigma_dofs=%s',
        'outlier_iter':   '--ioni=%d',
        'flags':          '%s'
        }
        # no support for ven, vef

    def inputs_help(self):
        """Print command line documentation for flameo."""
        print get_doc(self.cmd, self.opt_map, trap_error=False)

    def outputs(self):
        """
            Parameters
            ----------
            (all default to None)
            pes:
                Parameter estimates for each column of the design matrix
                for each voxel
            varcopes:
                Variance estimates
            res4d:
                Model fit residual mean-squared error for each time point
            dof:
                degrees of freedom
            copes:
                Contrast estimates for each contrast
            varcopes:
                Variance estimates for each contrast
            zstats:
                z-stat file for each contrast
            tstats:
                t-stat file for each contrast
            neff:
                neff file??
            statsdir :
                directory storing model estimation output
        """
        outputs = Bunch(pes=None,
                        res4d=None,
                        dof=None,
                        copes=None,
                        varcopes=None,
                        zstats=None,
                        tstats=None,
                        neffs=None,
                        statsdir=None)
        return outputs
        
    def aggregate_outputs(self):
        outputs = self.outputs()
        pth = os.getcwd()

        pes = glob(os.path.join(pth,'pe[0-9]*.*'))
        assert len(pes) >= 1, 'No pe volumes generated by FSL Estimate'
        outputs.pes = pes
        
        res4d = glob(os.path.join(pth,'res4d.*'))
        assert len(res4d) == 1, 'No residual volume generated by FSL Estimate'
        outputs.res4d = res4d[0]
        
        dof = glob(os.path.join(pth,'dof'))
        assert len(dof) == 1, 'No degrees of freedom files generated by FSL Estimate'
        outputs.dof = dof

        copes = glob(os.path.join(pth,'cope[0-9]*.*'))
        assert len(copes) >= 1, 'No cope volumes generated by FSL CEstimate'
        outputs.copes = copes

        varcopes = glob(os.path.join(pth,'varcope[0-9]*.*'))
        assert len(varcopes) >= 1, 'No varcope volumes generated by FSL CEstimate'
        outputs.varcopes = varcopes

        zstats = glob(os.path.join(pth,'zstat[0-9]*.*'))
        assert len(zstats) >= 1, 'No zstat volumes generated by FSL CEstimate'
        outputs.zstats = zstats

        tstats = glob(os.path.join(pth,'tstat[0-9]*.*'))
        assert len(tstats) >= 1, 'No tstat volumes generated by FSL CEstimate'
        outputs.tstats = tstats

        neffs = glob(os.path.join(pth,'neff[0-9]*.*'))
        assert len(neffs) >= 1, 'No neff volumes generated by FSL CEstimate'
        outputs.neffs = neffs
        
        outputs.statsdir = pth

        return outputs


class ContrastMgr(FSLCommand):
    """Use FSL contrast_mgr command to evaluate contrasts

    To print out the command line help, use:
        fsl.ContrastMgr().inputs_help()

    Examples
    --------
    """

    @property
    def cmd(self):
        """sets base command, immutable"""
        return 'contrast_mgr'

    opt_map = {
        'tconfile':      None,
        'fconfile':      '-f %a', 
        'statsdir':       None,
        'cope':          '-cope %d',
        'suffix':        '-suffix %s',
        }

    def inputs_help(self):
        """Print command line documentation for film_gls."""
        print get_doc(self.cmd, self.opt_map, trap_error=False)

    def _parse_inputs(self):
        """validate fsl contrast_mgr options"""
        allargs = super(ContrastMgr, self)._parse_inputs(skip=('tconfile',
                                                               'statsdir',))
        if self.inputs.statsdir:
            allargs.append(list_to_filename(self.inputs.statsdir))
        else:
            raise Exception('statsdir is mandatory')
        if self.inputs.tconfile:
            allargs.append(list_to_filename(self.inputs.tconfile))
        else:
            raise Exception('tconfile is mandatory')
        return allargs

    def run(self, tconfile=None, statsdir=None, **inputs):
        """Execute the command.

        Parameters
        ----------
        tconfile : file
            contrast specification file generated by FeatModel
        statsdir : directory
            directory containing model fit data
        inputs : dict
            Additional ``inputs`` assignments can be passed in.  See
            Examples section.

        Returns
        -------
        results : InterfaceResult
            An :class:`nipype.interfaces.base.InterfaceResult` object
            with a copy of self in `interface`

        Examples
        --------

        >>> from nipype.interfaces import fsl
        >>> import os
        >>> fgls = fsl.ContrastMgr(statsdir='stats',tconfile='run0.con')
        >>> fgls.cmdline
        'contrast_mgr stats run0.con'
        
        """
        if tconfile:
            self.inputs.tconfile = tconfile
        if not self.inputs.tconfile:
            raise ValueError('ContrastMgr requires an tconfile')
        if isinstance(self.inputs.tconfile, list):
            raise ValueError('ContrastMgr does not support multiple tcon files')
        if statsdir:
            self.inputs.statsdir = statsdir
        if not self.inputs.statsdir:
            raise ValueError('ContrastMgr requires a statsdir')
        if isinstance(self.inputs.statsdir, list):
            raise ValueError('ContrastMgr does not support multiple statsdirs')
        self.inputs.update(**inputs)
        return super(ContrastMgr, self).run()

    def outputs(self):
        """
            Parameters
            ----------
            (all default to None)

            copes:
                Contrast estimates for each contrast
            varcopes:
                Variance estimates for each contrast
            zstats:
                z-stat file for each contrast
            tstats:
                t-stat file for each contrast
            neff:
                neff file??
            statsdir :
                directory storing model estimation output
        """
        outputs = Bunch(copes=None,
                        varcopes=None,
                        zstats=None,
                        tstats=None,
                        neffs=None,
                        statsdir=None)
        return outputs
        
    def aggregate_outputs(self):
        outputs = self.outputs()
        pth = self.inputs.statsdir

        copes = glob(os.path.join(pth,'cope[0-9]*.*'))
        assert len(copes) >= 1, 'No cope volumes generated by FSL CEstimate'
        outputs.copes = copes

        varcopes = glob(os.path.join(pth,'varcope[0-9]*.*'))
        assert len(varcopes) >= 1, 'No varcope volumes generated by FSL CEstimate'
        outputs.varcopes = varcopes

        zstats = glob(os.path.join(pth,'zstat[0-9]*.*'))
        assert len(zstats) >= 1, 'No zstat volumes generated by FSL CEstimate'
        outputs.zstats = zstats

        tstats = glob(os.path.join(pth,'tstat[0-9]*.*'))
        assert len(tstats) >= 1, 'No tstat volumes generated by FSL CEstimate'
        outputs.tstats = tstats

        neffs = glob(os.path.join(pth,'neff[0-9]*.*'))
        assert len(neffs) >= 1, 'No neff volumes generated by FSL CEstimate'
        outputs.neffs = neffs
        
        outputs.statsdir = self.inputs.statsdir
        
        return outputs


class ExtractRoi(FSLCommand):
    """Uses FSL Fslroi command to extract region of interest (ROI) from an image.
    You can a) take a 3D ROI from a 3D data set (or if it is 4D, the same ROI is taken
    from each time point and a new 4D data set is created), b) extract just some
    time points from a 4D data set, or c) control time and space limits to the ROI.
    Note that the arguments are minimum index and size (not maximum index).
    So to extract voxels 10 to 12 inclusive you would specify 10 and 3 (not 10 and 12).
    """
    opt_map={}

    @property
    def cmd(self):
        """sets base command, immutable"""
        return 'fslroi'

    def inputs_help(self):
        """Print command line documentation for fslroi."""
        print get_doc(self.cmd,self.opt_map,trap_error=False)

    def _populate_inputs(self):
        self.inputs = Bunch(infile=None,
                            outfile=None,
                            xmin=None,
                            xsize=None,
                            ymin=None,
                            ysize=None,
                            zmin=None,
                            zsize=None,
                            tmin=None,
                            tsize=None)

    def _parse_inputs(self):
        """validate fsl fslroi options"""

        allargs=[]
        # Add infile and outfile to the args if they are specified
        if self.inputs.infile:
            allargs.insert(0, self.inputs.infile)
            outfile = fsl_info.gen_fname(self.inputs.infile,
                                         self.inputs.outfile,
                                         suffix='_roi')
            allargs.insert(1, outfile)

        #concat all numeric variables into a string separated by space given the user's option
        dim = [ self.inputs.xmin,self.inputs.xsize,self.inputs.ymin,self.inputs.ysize,
                self.inputs.zmin,self.inputs.zsize,self.inputs.tmin,self.inputs.tsize]
        args=[]
        for num in dim:
            if num is not None:
                args.append(repr(num))

        allargs.insert(2,' '.join(args))

        return allargs

    def run(self, infile=None, outfile=None, **inputs):
        """Execute the command.
        >>> from nipype.interfaces import fsl
        >>> fslroi = fsl.ExtractRoi(infile='foo.nii', outfile='bar.nii', tmin=0, tsize=1)
        >>> fslroi.cmdline
        'fslroi foo.nii bar.nii 0 1'

        """

        if infile:
            self.inputs.infile = infile
        if not self.inputs.infile:
            raise AttributeError('fslroi requires an input file')
        if outfile:
            self.inputs.outfile = outfile
        self.inputs.update(**inputs)
        return super(ExtractRoi, self).run()

    def outputs_help(self):
        """
        Parameters
        ----------
        (all default to None and are unset)

        outfile : /path/to/outfile
            path and filename of resulting file with desired ROI
        """
        print self.outputs_help.__doc__

    def outputs(self):
        """Returns a :class:`nipype.interfaces.base.Bunch` with outputs

        Parameters
        ----------
        (all default to None and are unset)

            outfile : string,file
                path/name of file with ROI extracted
        """
        outputs = Bunch(outfile=None)
        return outputs

    def aggregate_outputs(self):
        """Create a Bunch which contains all possible files generated
        by running the interface.  Some files are always generated, others
        depending on which ``inputs`` options are set.

        Returns
        -------
        outputs : Bunch object
            Bunch object containing all possible files generated by
            interface object.

            If None, file was not generated
            Else, contains path, filename of generated outputfile

        """
        outputs = self.outputs()
        outputs.outfile = fsl_info.gen_fname(self.inputs.infile,
                                self.inputs.outfile, suffix='_roi', check=True)
        return outputs



#-------------------------------------------------------------------------------------------------------
class Split(FSLCommand):
    """Uses FSL Fslsplit command to split a 4D file into a series of 3D files.
    """
    opt_map={'outbasename': None, # output basename
             'time': '-t', #separate images in time (default behaviour)
             'xdir': '-x', #separate images in the x direction
             'ydir': '-y', #separate images in the y direction
             'zdir': '-z', #separate images in the z direction
             }

    @property
    def cmd(self):
        """sets base command, immutable"""
        return 'fslsplit'

    def inputs_help(self):
        """Print command line documentation for fslsplit."""
        print get_doc(self.cmd,self.opt_map,trap_error=False)

    def _parse_inputs(self):
        """validate fsl fslroi options"""
        
        allargs = super(Split, self)._parse_inputs(skip=('infile'))
        if self.inputs.infile:
            allargs.insert(0, self.inputs.infile)
        if self.inputs.outbasename:
            allargs.insert(0, self.inputs.outbasename)
        return allargs

    def run(self, infile=None, **inputs):
        """Execute the command.
        >>> from nipype.interfaces import fsl
        >>> fslsplit = fsl.Split(infile='foo.nii',time=True)
        >>> fslsplit.cmdline
        'fslsplit foo.nii -t'

        """

        if infile:
            self.inputs.infile = infile
        if not self.inputs.infile:
            raise AttributeError('fslsplit requires an input file')
        self.inputs.update(**inputs)
        return super(Split, self).run()

    def outputs_help(self):
        """
        Parameters
        ----------
        (all default to None and are unset)

        outfiles : /path/to/outfile
            path/name of files with 3D volumes
        """
        print self.outputs_help.__doc__

    def outputs(self):
        """Returns a :class:`nipype.interfaces.base.Bunch` with outputs

        Parameters
        ----------
        (all default to None and are unset)

            outfiles : string,file
                path/name of files with 3D volumes
        """
        outputs = Bunch(outfiles=None)
        return outputs

    def aggregate_outputs(self):
        """Create a Bunch which contains all possible files generated
        by running the interface.  Some files are always generated, others
        depending on which ``inputs`` options are set.

        Returns
        -------
        outputs : Bunch object
            Bunch object containing all possible files generated by
            interface object.

            If None, file was not generated
            Else, contains path, filename of generated outputfile

        """
        outputs = self.outputs()
        type, ext = fsl_info.outputtype()
        outbase = 'vol*.'
        if self.inputs.outbasename:
            outbase = '%s*.'%self.inputs.outbasename
        outputs.outfiles = sorted(glob(os.path.join(os.getcwd(), outbase + ext)))
        return outputs

class EddyCorrect(FSLCommand):
    """Use FSL eddy_correct command for correction of eddy current distortion
    """
    opt_map ={}

    @property
    def cmd(self):
        """sets base command, immutable"""
        return 'eddy_correct'

    def inputs_help(self):
        """Print command line documentation for eddy_correct."""
        print get_doc(self.cmd,self.opt_map,trap_error=False)

    def _populate_inputs(self):
        self.inputs = Bunch(infile=None,outfile=None,reference_vol=None)

    def _parse_inputs(self):
        """validate fsl eddy_correct options"""

        # Add infile and outfile to the args if they are specified
        allargs=[]
        if self.inputs.infile:
            allargs.insert(0, self.inputs.infile)
            if not self.inputs.outfile:
                # If the outfile is not specified but the infile is,
                # generate an outfile
                pth, fname = os.path.split(self.inputs.infile)
                newpath=os.getcwd()
                self.inputs.outfile = fname_presuffix(fname, suffix='_eddc',
                                                      newpath=newpath)
        if self.inputs.outfile:
            allargs.insert(1, self.inputs.outfile)

        if self.inputs.reference_vol:
            allargs.insert(2, repr(self.inputs.reference_vol))

        return allargs

    def run(self, infile=None, outfile=None, **inputs):
        """Execute the command.
        >>> from nipype.interfaces import fsl
        >>> edd = fsl.EddyCorrect(infile='foo.nii', outfile='bar.nii', reference_vol=10)
        >>> edd.cmdline
        'eddy_correct foo.nii bar.nii 10'

        """

        if infile:
            self.inputs.infile = infile
        if not self.inputs.infile:
            raise AttributeError('Eddy_correct requires an input file')
        if outfile:
            self.inputs.outfile = outfile
        self.inputs.update(**inputs)
        return super(EddyCorrect, self).run()

    def outputs_help(self):
        """
        Parameters
        ----------
        (all default to None and are unset)

        outfile : /path/to/outfile
            filename of resulting eddy current corrected file
        """
        print self.outputs_help.__doc__

    def outputs(self):
        """Returns a :class:`nipype.interfaces.base.Bunch` with outputs

        Parameters
        ----------
        (all default to None and are unset)

            outfile : string,file
                path/name of file of eddy-corrected image
        """
        outputs = Bunch(outfile=None)
        return outputs

    def aggregate_outputs(self):
        """Create a Bunch which contains all possible files generated
        by running the interface.  Some files are always generated, others
        depending on which ``inputs`` options are set.

        Returns
        -------
        outputs : Bunch object
            Bunch object containing all possible files generated by
            interface object.

            If None, file was not generated
            Else, contains path, filename of generated outputfile

        """
        outputs = self.outputs()
        if self.inputs.outfile:
            outfile = self.inputs.outfile
        else:
            pth,fname = os.path.split(self.inputs.infile)
            outfile = os.path.join(os.getcwd(),
                                   fname_presuffix(fname,suffix='_eddc'))

        if len(glob(outfile))==1:
            outputs.outfile = outfile

        return outputs



#----------------------------------------------------------------------------------------------------

class Bedpostx(FSLCommand):
    """ Use FSL  bedpostx command for local modelling of diffusion parameters
    """

    opt_map = {
        'fibres':               ('-n %d', 'number of fibres per voxel'),
        'weight':               ('-w %.2f', 'ARD weight'),
        'burn_period':          ('-b %d', 'burnin period'),
        'jumps':                ('-j %d', 'number of jumps'),
        'sampling':             ('-s %d', 'sampling interval'),
                                 }
    @property
    def cmd(self):
        """sets base command, immutable"""
        return 'bedpostx'

    def inputs_help(self):
        """Print command line documentation for eddy_correct."""
        print get_doc(self.cmd,self.opt_map,trap_error=False)

    def _populate_inputs(self):
        self.inputs = Bunch(directory=None,
                            fibres=None,
                            weight=None,
                            burn_period=None,
                            jumps=None,
                            sampling=None)

    def _parse_inputs(self):
        """validate fsl bedpostx options"""
        allargs = super(Bedpostx,self)._parse_inputs(skip=('directory'))

        # Add directory to the args if they are specified
        if self.inputs.directory:
            allargs.insert(0,self.inputs.directory)
        else:
            raise AttributeError('Bedpostx requires a directory \
                                    name where all input files are')

        return allargs

    def run(self, directory=None, noseTest=False, **inputs):
        """Execute the command.
        >>> from nipype.interfaces import fsl
        >>> bedp = fsl.Bedpostx(directory='subj1', fibres=1)
        >>> bedp.cmdline
        'bedpostx subj1 -n 1'

        """

        if directory:
            self.inputs.directory = directory
        if not self.inputs.directory:
            raise AttributeError('Bedpostx requires a directory with standardized files')

        # incorporate other user options
        self.inputs.update(**inputs)

        # check that input directory has all the input files required
        if not noseTest:
            if not bedpostX_datacheck_ok(self.inputs.directory):
                raise AttributeError( 'Not all required files found in input \
                                    directory: %s' %self.inputs.directory )

        results = self._runner()
        if results.runtime.returncode == 0:
            results.outputs = self.aggregate_outputs()

        return results



    def outputs_help(self):
        """
        Parameters
        ----------
        (all default input values set to None)

        outfile : /path/to/directory_with_input_files/files
            the files are
            1) merged_th<i-th fibre>samples - 4D volume - Samples from the distribution on theta
            2) merged_ph<i-th fibre>samples - Samples from the distribution on phi
            3) merged_f<i-th fibre>samples - 4D volume - Samples from the
                distribution on anisotropic volume fraction (see technical report).
            4) mean_th<i-th fibre>samples - 3D Volume - Mean of distribution on theta
            5) mean_ph<i-th fibre>samples - 3D Volume - Mean of distribution on phi
            6) mean_f<i-th fibre>samples - 3D Volume - Mean of distribution on f anisotropy
            7) dyads<i-th fibre> - Mean of PDD distribution in vector form.
            8) nodif_brain - brain extracted version of nodif - copied from input directory
            9) nodif_brain_mask - binary mask created from nodif_brain - copied from input directory

        """
        print self.outputs_help.__doc__

    def outputs(self):
        """Returns a :class:`nipype.interfaces.base.Bunch` with outputs

        Parameters
        ----------
        (all default to None and are unset)

            outfile : string,file
                path/name of file of bedpostx image
        """
        outputs = Bunch(bvals=None,
                        bvecs=None,
                        nodif_brain=None,
                        nodif_brain_mask=None)
        return outputs

    def aggregate_outputs(self):
        """Create a Bunch which contains all possible files generated
        by running the interface.  Some files are always generated, others
        depending on which ``inputs`` options are set.

        Returns
        -------
        outputs : Bunch object
            Bunch object containing all possible files generated by
            interface object.

            If None, file was not generated
            Else, contains path, filename of generated outputfile

        For bedpostx, the jobs get send to the sge if available and thus

        """

        outputs = self.outputs()
        #get path and names of the essential files that were generated by bedpostx
        files = glob(self.inputs.directory+'.bedpostX/*' )
        for line in files:
            if re.search('bvals',line) is not None:
                outputs.bvals=line

            elif re.search('bvecs',line) is not None:
                outputs.bvecs=line

            elif re.search('nodif_brain\.',line) is not None:
                outputs.nodif_brain=line

            elif re.search('nodif_brain_mask\.',line) is not None:
                outputs.nodif_brain_mask=line

        return outputs

#----------------------------------------------------------------------------------------------------

class Dtifit(FSLCommand):
    """Use FSL  dtifit command for fitting a diffusion tensor model at each voxel
    """

    opt_map = {
        'data':                     '-k %s',
        'basename':                 '-o %s',
        'bet_binary_mask':          '-m %s',
        'b_vector_file':            '-r %s',
        'b_value_file':             '-b %s',
        'min_z':                    '-z %d',
        'max_z':                    '-Z %d',
	'min_y':                    '-y %d',
	'max_y':                    '-Y %d',
	'min_x':                    '-x %d',
	'max_x':                    '-X %d',
        'verbose':                  '-V',
        'save_tensor':              '--save_tensor',
        'sum_squared_errors':       '--sse',
        'inp_confound_reg':         '--cni',
        'small_brain_area':         '--littlebit'}

    @property
    def cmd(self):
        """sets base command, immutable"""
        return 'dtifit'

    def inputs_help(self):
        """Print command line documentation for dtifit."""
        print get_doc(self.cmd,self.opt_map,trap_error=False)

    def _populate_inputs(self):
        self.inputs = Bunch(data=None,
                            basename=None,
                            bet_binary_mask=None,
                            b_vector_file=None,
                            b_value_file=None,
                            min_z=None,
                            max_z=None,
                            min_y=None,
                            max_y=None,
                            min_x=None,
                            max_x=None,
                            verbose=None,
                            save_tensor=None,
                            sum_squared_errors=None,
                            inp_confound_reg=None,
                            small_brain_area=None)

    def _parse_inputs(self):
        """validate fsl dtifit options"""
        allargs = super(Dtifit,self)._parse_inputs()
        return allargs

    def run(self, data=None, noseTest=False,**inputs):
        """Execute the command.
        >>> from nipype.interfaces import fsl
        >>> dti = fsl.Dtifit(data='subj1Test')
        >>> dti.cmdline
        'dtifit -k subj1Test'
        """

        if data:
            self.inputs.data = data
        if not self.inputs.data:
            raise AttributeError('Dtifit requires input data')

        # incorporate other user options
        self.inputs.update(**inputs)

        # if data is a directory check existence of standardized files
        if not noseTest:

            if os.path.isdir(self.inputs.data):
                if not bedpostX_datacheck_ok(self.inputs.data):
                      raise AttributeError('Not all standardized files found \
                                        in input directory: %s' \
                                       %self.inputs.data)

            # if data is not a directory, check existences of inputs
            elif os.path.isfile(self.inputs.data):
                if not (os.path.exists(self.inputs.b_vector_file) \
                        and os.path.exists(self.inputs.b_value_file) \
                        and os.path.exists(self.inputs.bet_binary_mask)):
                       raise AttributeError('Not all standardized files have been supplied \
                            (ie. b_values_file, b_vector_file, and bet_binary_mask'  )

            else:
                raise AttributeError('Wrong input for Dtifit')

        results = self._runner()
        if results.runtime.returncode == 0:
            results.outputs = self.aggregate_outputs()

        return results

    def outputs_help(self):
        """
        Parameters
        ----------
        (all default input values set to None)

        outfile : /path/to/directory_with_output_files/files
            the files are
            1) <basename>_V1 - 1st eigenvector
            2) <basename>_V2 - 2nd eigenvector
            3) <basename>_V3 - 3rd eigenvector
            4) <basename>_L1 - 1st eigenvalue
            5) <basename>_L2 - 2nd eigenvalue
            6) <basename>_L3 - 3rd eigenvalue
            7) <basename>_MD - mean diffusivity
            8) <basename>_FA - fractional anisotropy
            9) <basename>_SO - raw T2 signal with no diffusion weighting
        """
        print self.outputs_help.__doc__

    def outputs(self):
        """Returns a :class:`nipype.interfaces.base.Bunch` with outputs

        Parameters
        ----------
        (all default to None and are unset)

            outfile : string,file
                path/name of file of dtifit image
        """
        outputs = Bunch(V1=None, V2=None, V3=None,
                        L1=None, L2=None, L3=None,
                        MD=None, FA=None, SO=None)

        return outputs


    def aggregate_outputs(self):
        """Create a Bunch which contains all possible files generated
        by running the interface.  Some files are always generated, others
        depending on which ``inputs`` options are set.

        Returns
        -------
        outputs : Bunch object
            Bunch object containing all possible files generated by
            interface object.

            If None, file was not generated
            Else, contains path, filename of generated outputfile

        """
        outputs=self.outputs()
        #get path and names of the essential files that were generated by dtifit
        files = glob(os.getcwd()+'/'+self.inputs.basename+'*')
        for line in files:
            if re.search('_V1\.',line) is not None:
                outputs.V1=line

            elif re.search('_V2\.',line) is not None:
                outputs.V2=line

            elif re.search('_V3\.',line) is not None:
                outputs.V3=line

            elif re.search('_L1\.',line) is not None:
                outputs.L1=line

            elif re.search('_L2\.',line) is not None:
                outputs.L2=line

            elif re.search('_L3\.',line) is not None:
                outputs.L3=line

            elif re.search('_MD\.',line) is not None:
                outputs.MD=line

            elif re.search('_FA\.',line) is not None:
                outputs.FA=line

            elif re.search('_SO\.',line) is not None:
                outputs.SO=line

        return outputs



#--------------------------------------------------------------------------------------------------------------

class ImageMaths(FSLCommand):
    """
        Use FSL fslmaths command to allow mathematical manipulation of images
    """
    opt_map ={}

    @property
    def cmd(self):
        """sets base command, immutable"""
        return 'fslmaths'

    def inputs_help(self):
        """Print command line documentation for fslmaths."""
        print get_doc(self.cmd,self.opt_map,trap_error=False)

    def _populate_inputs(self):
        self.inputs = Bunch(infile=None,
                            infile2=None,
                            outfile=None,
                            optstring=None,
                            suffix=None,      # ohinds: outfile suffix
                            outdatatype=None) # ohinds: change outdatatype

    def _get_outfile(self):
        suffix = '_maths' # ohinds: build suffix
        if self.inputs.suffix:
            suffix = self.inputs.suffix
        return fsl_info.gen_fname(self.inputs.infile,
                                  self.inputs.outfile,
                                  suffix=suffix)
    

    def _parse_inputs(self):
        """validate fsl fslmaths options"""

        # Add infile and outfile to the args if they are specified
        allargs=[]
        if self.inputs.infile:
            allargs.insert(0, list_to_filename(self.inputs.infile))
            self.outfile = self._get_outfile()
        if self.inputs.optstring:
            allargs.insert(1, self.inputs.optstring)

        if self.inputs.infile2:
            allargs.insert(2, list_to_filename(self.inputs.infile2))
            allargs.insert(3, self.outfile)
        else:
            allargs.insert(2, self.outfile)

        if self.inputs.outdatatype: # ohinds: assign odt
            allargs.append('-odt ' + self.inputs.outdatatype);

        return allargs

    def run(self, infile=None, infile2=None, outfile=None, **inputs):
        """Execute the command.
        >>> from nipype.interfaces import fsl
        >>> import os
        >>> maths = fsl.ImageMaths(infile='foo.nii', optstring= '-add 5', outfile='foo_maths.nii')
        >>> maths.cmdline
        'fslmaths foo.nii -add 5 foo_maths.nii'

        """

        if infile:
            self.inputs.infile = infile
        if infile2:
            self.inputs.infile = infile2
        if not self.inputs.infile:
            raise AttributeError('Fslmaths requires an input file')
        if outfile:
            self.inputs.outfile = outfile
        self.inputs.update(**inputs)
        return super(ImageMaths, self).run()

    def outputs_help(self):
        """
        Parameters
        ----------
        (all default to None and are unset)

        outfile : /path/to/outfile
            path and filename to computed image
        """
        print self.outputs_help.__doc__

    def outputs(self):
        """Returns a :class:`nipype.interfaces.base.Bunch` with outputs

        Parameters
        ----------
        (all default to None and are unset)

            outfile : string,file
                path/name of file of fslmaths image
        """
        outputs = Bunch(outfile=None)
        return outputs

    def aggregate_outputs(self):
        """Create a Bunch which contains all possible files generated
        by running the interface.  Some files are always generated, others
        depending on which ``inputs`` options are set.

        Returns
        -------
        outputs : Bunch object
            Bunch object containing all possible files generated by
            interface object.

            If None, file was not generated
            Else, contains path, filename of generated outputfile

        """
        outputs = self.outputs()
        outputs.outfile = glob(self._get_outfile())[0]
        return outputs


#-------------------------------------------------------------------------------------------------------------------

class Tbss2reg(FSLCommand):
    """
        Use FSL Tbss2reg for applying nonlinear registration of all FA images into standard space
    """
    opt_map ={ 'FMRIB58_FA_1mm':    '-T',
               'targetImage':       '-t %s',
               'findTarget':        '-n'}

    @property
    def cmd(self):
        """sets base command, immutable"""
        return 'tbss_2_reg'

    def inputs_help(self):
        """Print command line documentation for tbss_2_reg."""
        print get_doc(self.cmd,self.opt_map,trap_error=False)

    def _populate_inputs(self):
        self.inputs = Bunch(FMRIB58_FA_1mm=None,
                            targetImage=None,
                            findTarget=None)

    def _parse_inputs(self):
        """validate fsl tbss_2_reg options"""
        allargs = super(Tbss2reg,self)._parse_inputs()
        return allargs

    def run(self, noseTest=False, **inputs):
        """Execute the command.
        >>> from nipype.interfaces import fsl
        >>> tbss2 = fsl.Tbss2reg(FMRIB58_FA_1mm=True)
        >>> tbss2.cmdline
        'tbss_2_reg -T'

        """
        self.inputs.update(**inputs)
        if (self.inputs.FMRIB58_FA_1mm is None) and \
           (self.inputs.targetImage is None) and \
           (self.inputs.findTarget is None):
            raise AttributeError('Tbss2reg needs at least one option')
        cwd=os.getcwd()
        results = self._runner(cwd=cwd)
        if not noseTest:
            results.outputs = self.aggregate_outputs()
        return results

    def outputs_help(self):
        """
        Parameters
        ----------
        (all default to None and are unset)

        outfile : /path/to/outfile
            path and filename to registered images with accompanying mask files
        """
        print self.outputs_help.__doc__

    def outputs(self):
        """Returns a :class:`nipype.interfaces.base.Bunch` with outputs

        Parameters
        ----------
        (all default to None and are unset)

            outfile : string,file
                path/name of file of tbss_2_reg image
        """
        outputs = Bunch(outfiles=None)
        return outputs

    def aggregate_outputs(self):
        """Create a Bunch which contains all possible files generated
        by running the interface.  Some files are always generated, others
        depending on which ``inputs`` options are set.

        Returns
        -------
        outputs : Bunch object
            Bunch object containing all possible files generated by
            interface object.

            If None, file was not generated
            Else, contains path, filename of generated outputfile

        """
        outputs = self.outputs()
        outputs = tbss_1_2_getOutputFiles(outputs, os.getcwd())

        if not outputs.outfiles:
            raise AttributeError('No output files created for tbss_2_reg')

        return outputs



#----------------------------------------------------------------------------------------------------------

def bedpostX_datacheck_ok(directory):
        """ checks if all the required files for bedpostx/dtifit have been supplied by the user"""

        proc = subprocess.Popen('bedpostx_datacheck  '+directory,
                     shell=True,
                     cwd=directory,
                     stdout=subprocess.PIPE,
                     stderr=subprocess.PIPE)
        [stdout,stderr] = proc.communicate()

        bvalandbvec = []
        totalVols = []

        output = stdout.split('\n')
        for line in output:
            if re.search('data\s+does\s+not\s+exist\s*$',line) is not None:
                raise AttributeError('No 4D series of data volumes specified.\n')
            elif re.search('nodif_brain_mask\s+does\s+not\s+exist\s*$',line) is not None:
                raise AttributeError('No nodif_brain_mask specified.\n')
            elif re.match('^dim4\s+',line) is not None:
                totalVols.append(int(line.split(' ')[-1]))
            elif line.isdigit():
                bvalandbvec.append(int(line))

        # check that the bvals and bvecs are in the right order
        if (bvalandbvec[1]==totalVols[0]) and (bvalandbvec[1]*bvalandbvec[2]==bvalandbvec[3]):
            return True
        else:
            print 'bvals and bvecs values do not correspond with volumes in data.\n'

        return False

#----------------------------------------------------------------------------------------------------------

def tbss_1_2_getOutputFiles(outputs, cwd):
    """
        Extracts path and filename from the FA folder that ought to have been created
        if tbss_1_preproc and tbss_2_reg was executed correctly
    """

    if os.path.isdir(cwd+'/FA'):
            FA_files = glob(cwd+'/FA/*')
            origdata = glob(cwd+'/origdata/*.nii.gz')
    else:
        raise AttributeError('No FA subdirectory was found in cwd: \n'+cwd)

    outputs.outfiles=[]
    for line in origdata:
        path,fname = os.path.split(line)
        brainId = fname.split('.')[0]
        subject = [brainId,line]

        for FA in FA_files:
            if re.search(brainId,FA) is not None:
                subject.append(FA)
        outputs.outfiles.append(subject)

    return outputs


#-------------------------------------------------------------------------------------------------------------------

class Tbss1preproc(FSLCommand):
    """
        Use FSL Tbss1preproc for preparing your FA data in your TBSS working directory in the right format
    """
    opt_map ={}

    @property
    def cmd(self):
        """sets base command, immutable"""
        return 'tbss_1_preproc'

    def inputs_help(self):
        """Print command line documentation for tbss_1_preproc."""
        print get_doc(self.cmd,self.opt_map,trap_error=False)

    def _populate_inputs(self):
        self.inputs = Bunch(infiles=None)

    def _parse_inputs(self):
        """validate fsl tbss_1_preproc options"""
        return [self.inputs.infiles]

    def run(self, noseTest=False, **inputs):
        """Execute the command.
        >>> from nipype.interfaces import fsl
        >>> tbss1 = fsl.Tbss1preproc(infiles='*.nii.gz')
        >>> tbss1.cmdline
        'tbss_1_preproc *.nii.gz'

        """
        self.inputs.update(**inputs)
        if self.inputs.infiles is None:
            raise AttributeError('tbss_1_preproc requires input files')
        cwd=os.getcwd()
        results = self._runner(cwd=cwd)
        if not noseTest:
            results.outputs = self.aggregate_outputs()
        return results

    def outputs_help(self):
        """
        Parameters
        ----------
        (all default to None and are unset)

        outfile : /path/to/outfile
            path and filename to the tbss preprocessed images
        """
        print self.outputs_help.__doc__

    def outputs(self):
        """Returns a :class:`nipype.interfaces.base.Bunch` with outputs

        Parameters
        ----------
        (all default to None and are unset)

            outfile : string,file
                path/name of file of tbss_1_preproc image
        """
        outputs = Bunch(outfiles=None)
        return outputs

    def aggregate_outputs(self):
        """Create a Bunch which contains all possible files generated
        by running the interface.  Some files are always generated, others
        depending on which ``inputs`` options are set.

        Returns
        -------
        outputs : Bunch object
            Bunch object containing all possible files generated by
            interface object.

            If None, file was not generated
            Else, contains path, filename of generated outputfile

        """
        outputs=self.outputs()
        outputs = tbss_1_2_getOutputFiles(outputs,os.getcwd())
        if not outputs.outfiles:
            raise AttributeError('No output files created for tbss_1_preproc')

        return outputs

#----------------------------------------------------------------------------------------------------------

class Tbss3postreg(FSLCommand):
    """
        Use FSL Tbss3postreg for creating the mean FA image and skeletonise it
    """
    opt_map ={ 'subject_means':     '-S',
               'FMRIB58_FA':        '-T'}

    @property
    def cmd(self):
        """sets base command, immutable"""
        return 'tbss_3_postreg'

    def inputs_help(self):
        """Print command line documentation for tbss_3_postreg."""
        print get_doc(self.cmd,self.opt_map,trap_error=False)

    def _populate_inputs(self):
        self.inputs = Bunch(subject_means=None,
                            FMRIB58_FA=None)

    def _parse_inputs(self):
        """validate fsl tbss_3_postreg options"""
        allargs = super(Tbss3postreg,self)._parse_inputs()
        return allargs

    def run(self,noseTest=False,**inputs):
        """Execute the command.
        >>> from nipype.interfaces import fsl
        >>> tbss3 = fsl.Tbss3postreg(subject_means=True)
        >>> tbss3.cmdline
        'tbss_3_postreg -S'

        """
        self.inputs.update(**inputs)
        if (self.inputs.subject_means is None) and (self.inputs.FMRIB58_FA is None):
            raise AttributeError('tbss_1_preproc requires at least one option flag to be set')
        results = self._runner(cwd=os.getcwd())
        if not noseTest:
            results.outputs = self.aggregate_outputs()
        return results

    def outputs_help(self):
        """
        Parameters
        ----------
        (all default to None and are unset)

        outfile : /path/to/outfile
            path and filename to tbss post-registration processed image
        """
        print self.outputs_help.__doc__

    def outputs(self):
        """Returns a :class:`nipype.interfaces.base.Bunch` with outputs

        Parameters
        ----------
        (all default to None and are unset)

            outfile : string,file
                path/name of file of tbss_3_postreg image
        """
        outputs = Bunch(all_FA=None,
                        mean_FA_skeleton=None,
                        mean_FA_skeleton_mask=None,
                        mean_FA=None,
                        mean_FA_mask=None)
        return outputs

    def aggregate_outputs(self):
        """Create a Bunch which contains all possible files generated
        by running the interface.  Some files are always generated, others
        depending on which ``inputs`` options are set.

        Returns
        -------
        outputs : Bunch object
            Bunch object containing all possible files generated by
            interface object.

            If None, file was not generated
            Else, contains path, filename of generated outputfile

        """
        cwd = os.getcwd()
        outputs=self.outputs()
        if os.path.isdir(cwd+'/stats'):
            stats_files = glob(cwd+'/stats/*')
        else:
            raise AttributeError('No stats subdirectory was found in cwd: \n'+cwd)

        for imagePath in stats_files:
            if re.search('all_FA\.',imagePath):
                outputs.all_FA = imagePath
            elif re.search('mean_FA_skeleton\.',imagePath):
                outputs.mean_FA_skeleton = imagePath
            elif re.search('mean_FA\.',imagePath):
                outputs.mean_FA = imagePath
            elif re.search('mean_FA_mask\.',imagePath):
                outputs.mean_FA_mask = imagePath

        if (not outputs.all_FA) and (not outputs.mean_FA_skeleton):
            raise AttributeError('tbss_3_postreg did not create the desired files')

        return outputs

#--------------------------------------------------------------------------------------------------


class Tbss4prestats(FSLCommand):
    """
        Use FSL Tbss4prestats thresholds the mean FA skeleton image at the chosen threshold
    """
    opt_map ={}

    @property
    def cmd(self):
        """sets base command, immutable"""
        return 'tbss_4_prestats'

    def inputs_help(self):
        """Print command line documentation for tbss_4_prestats."""
        print get_doc(self.cmd,self.opt_map,trap_error=False)

    def _populate_inputs(self):
        self.inputs = Bunch(threshold=None)

    def _parse_inputs(self):
        """validate fsl tbss_4_prestats options"""
        allargs=[]
        # Add source files to the args if they are specified
        if self.inputs.threshold:
            allargs.append(str(self.inputs.threshold))
        else:
            raise AttributeError('tbss_4_prestats requires threshold')

        return allargs

    def run(self, noseTest=False, **inputs):
        """Execute the command.
        >>> from nipype.interfaces import fsl
        >>> tbss4 = fsl.Tbss4prestats(threshold=0.3)
        >>> tbss4.cmdline
        'tbss_4_prestats 0.3'

        """
        self.inputs.update(**inputs)
        results = self._runner(cwd=os.getcwd())
        if not noseTest:
            results.outputs = self.aggregate_outputs()
        return results

    def outputs_help(self):
        """
        Parameters
        ----------
        (all default to None and are unset)

        outfile : /path/to/outfile
            path and filename to tbss prestats thresholded mean FA image
        """
        print self.outputs_help.__doc__

    def outputs(self):
        """Returns a :class:`nipype.interfaces.base.Bunch` with outputs

        Parameters
        ----------
        (all default to None and are unset)

            outfile : string,file
                path/name of file of tbss_4_prestats image
        """
        outputs = Bunch(all_FA_skeletonised=None,
                        mean_FA_skeleton_mask=None)
        return outputs

    def aggregate_outputs(self):
        """Create a Bunch which contains all possible files generated
        by running the interface.  Some files are always generated, others
        depending on which ``inputs`` options are set.

        Returns
        -------
        outputs : Bunch object
            Bunch object containing all possible files generated by
            interface object.

            If None, file was not generated
            Else, contains path, filename of generated outputfile

        """
        outputs = self.outputs()
        cwd = os.getcwd()
        if os.path.isdir(cwd+'/stats'):
            stats_files = glob(cwd+'/stats/*')
        else:
            raise AttributeError('No stats subdirectory was found in cwd: \n'+cwd)

        for imagePath in stats_files:
            if re.search('all_FA_skeletonised\.',imagePath):
                outputs.all_FA_skeletonised = imagePath
            elif re.search('mean_FA_skeleton_mask\.',imagePath):
                outputs.mean_FA_skeleton_mask = imagePath

        if not outputs.all_FA_skeletonised:
                raise AttributeError('tbss_4_prestats did not create the desired files')

        return outputs


#-----------------------------------------------------------------------------------------------------------

class Randomise(FSLCommand):
    """
        FSL Randomise: feeds the 4D projected FA data into GLM modelling and thresholding
        in order to find voxels which correlate with your model
    """
    opt_map ={'input_4D':                           '-i %s',
              'output_rootname':                    '-o %s',
              'demean_data':                        '-D',
              'one_sample_gmean':                   '-1',
              'mask_image':                         '-m %s',
              'design_matrix':                      '-d %s',
              't_contrast':                         '-t %s',
              'f_contrast':                         '-f %s',
              'xchange_block_labels':               '-e %s',
              'print_unique_perm':                  '-q',
              'print_info_parallelMode':            '-Q',
              'num_permutations':                   '-n %d',
              'vox_pvalus':                         '-x',
              'fstats_only':                        '--fonly',
              'thresh_free_cluster':                '-T',
              'thresh_free_cluster_2Dopt':          '--T2',
              'cluster_thresholding':               '-c %0.2f',
              'cluster_mass_thresholding':          '-C %0.2f',
              'fcluster_thresholding':              '-F %0.2f',
              'fcluster_mass_thresholding':         '-S %0.2f',
              'variance_smoothing':                 '-v %0.2f',
              'diagnostics_off':                    '--quiet',
              'output_raw':                         '-R',
              'output_perm_vect':                   '-P',
              'int_seed':                           '--seed %d',
              'TFCE_height_param':                  '--tfce_H %0.2f',
              'TFCE_extent_param':                  '--tfce_E %0.2f',
              'TFCE_connectivity':                  '--tfce_C %0.2f',
              'list_num_voxel_EVs_pos':             '--vxl %s',
              'list_img_voxel_EVs':                 '--vxf %s'}

    @property
    def cmd(self):
        """sets base command, immutable"""
        return 'randomise'

    def inputs_help(self):
        """Print command line documentation for randomise."""
        print get_doc(self.cmd,self.opt_map,trap_error=False)

    def _populate_inputs(self):
        self.inputs = Bunch(input_4D=None,
                            output_rootname=None,
                            demean_data=None,
                            one_sample_gmean=None,
                            mask_image=None,
                            design_matrix=None,
                            t_contrast=None,
                            f_contrast=None,
                            xchange_block_labels=None,
                            print_unique_perm=None,
                            print_info_parallelMode=None,
                            num_permutations=None,
                            vox_pvalus=None,
                            fstats_only=None,
                            thresh_free_cluster=None,
                            thresh_free_cluster_2Dopt=None,
                            cluster_thresholding=None,
                            cluster_mass_thresholding=None,
                            fcluster_thresholding=None,
                            fcluster_mass_thresholding=None,
                            variance_smoothing=None,
                            diagnostics_off=None,
                            output_raw=None,
                            output_perm_vect=None,
                            int_seed=None,
                            TFCE_height_param=None,
                            TFCE_extent_param=None,
                            TFCE_connectivity=None,
                            list_num_voxel_EVs_pos=None,
                            list_img_voxel_EVs=None)

    def _parse_inputs(self):
        """validate fsl randomise options"""
        allargs = super(Randomise,self)._parse_inputs(skip=('input_4D','output_rootname'))

        # Add source files to the args if they are specified
        if self.inputs.input_4D:
            allargs.insert(0, '-i '+self.inputs.input_4D)
        else:
            raise AttributeError('randomise needs a 4D image as input')

        if self.inputs.output_rootname:
            allargs.insert(1, '-o '+self.inputs.output_rootname)

        return allargs

    def run(self, input_4D=None,output_rootname=None,**inputs):
        """Execute the command.
        >>> from nipype.interfaces import fsl
        >>> rand = fsl.Randomise(input_4D='infile2',output_rootname='outfile2',f_contrast='infile.f',one_sample_gmean=True,int_seed=4)
        >>> rand.cmdline
        'randomise -i infile2 -o outfile2 -f infile.f --seed 4 -1'
        """
        if input_4D:
            self.inputs.input_4D = input_4D
        if not self.inputs.input_4D:
            raise AttributeError('randomise requires an input file')

        if output_rootname:
            self.inputs.output_rootname = output_rootname

        self.inputs.update(**inputs)
        results = self._runner(cwd=os.getcwd())
        if results.runtime.returncode == 0:
            results.outputs = self.aggregate_outputs()
        return results

    def outputs_help(self):
        """
        Parameters
        ----------
        (all default to None and are unset)

        outfile : /path/to/outfile
            path and filename to randomise generated files
        """
        print self.outputs_help.__doc__

    def outputs(self):
        """Returns a :class:`nipype.interfaces.base.Bunch` with outputs

        Parameters
        ----------
        (all default to None and are unset)

            outfile : string,file
                path/name of file of randomise image
        """
        outputs = Bunch(tstat=None)
        return outputs

    def aggregate_outputs(self):
        """Create a Bunch which contains all possible files generated
        by running the interface.  Some files are always generated, others
        depending on which ``inputs`` options are set.

        Returns
        -------
        outputs : Bunch object
            Bunch object containing all possible files generated by
            interface object.

            If None, file was not generated
            Else, contains path, filename of generated outputfile

        """
        outputs=self.outputs()
        randFiles = glob(self.inputs.output_rootname+'*')
        outputs.tstat=[]

        for imagePath in randFiles:
            if re.search('tstat',imagePath):
                outputs.tstat.append(imagePath)

        if not outputs.tstat:
            raise AttributeError('randomise did not create the desired files')

        return outputs



#-----------------------------------------------------------------------------------------------------------


class Randomise_parallel(Randomise):
    """
        FSL Randomise_parallel: feeds the 4D projected FA data into GLM modelling and thresholding
        in order to find voxels which correlate with your model
    """
    @property
    def cmd(self):
        """sets base command, immutable"""
        return 'randomise_parallel'

    def inputs_help(self):
        """Print command line documentation for randomise."""
        print get_doc('randomise',self.opt_map,trap_error=False)



#---------------------------------------------------------------------------------------------------------------

class Probtrackx(FSLCommand):

    """Use FSL  probtrackx for tractography and connectivity-based segmentation
    """

    opt_map = { 'basename':                      '-s %s',
                'binaryMask':                    '-m %s',
                'seedFile':                      '-x %s',
                'verbose':                       '-V %d',
                'helpDoc':                       '-h',
                'mode':                          '--mode=%s',   #options: simple, seedmask
                'targetMasks':                   '--targetmasks=%s',
                'secondMask':                    '--mask2=%s',
                'wayPointsMask':                 '--waypoints=%s',
                'activateNetwork':               '--network',
                'surfaceDescriptor':             '--mesh=%s',
                'refVol4seedVoxels':             '--seedref=%s',
                'finalVolDir':                   '--dir=%s',
                'useActualDirName':              '--forcedir',
                'outputPathDistribution':        '--opd',
                'correctPathDistribution':       '--pd',
                'outputSeeds2targets':           '--os2t',
                'outfBasename':                   '-o %s',
                'rejectMaskPaths':               '--avoid=%s',
                'noTrackingMask':                '--stop=%s',
                'preferedOrientation':           '--prefdir=%s',
                'Tmatrix':                       '--xfm=%s',
                'numOfSamples':                  '-P %d',
                'nstepsPersample':               '-S %d',
                'curvatureThreshold':            '-c %.2f',
                'steplength':                    '--steplength=%.2f',
                'performLoopcheck':              '-l',
                'useAnisotropy':                 '-f',
                'selectRandfibres':              '--randfib',
                'forceAstartingFibre':           '--fibst=%d',
                'modifiedEulerStreamlining':     '--modeuler',
                'randSeed':                      '--rseed',
                'outS2Tcounts':                  '--seedcountastext'}

    @property
    def cmd(self):
        """sets base command, immutable"""
        return 'probtrackx'

    def inputs_help(self):
        """Print command line documentation for probtrackx."""
        print get_doc(self.cmd,self.opt_map,trap_error=False)

    def _populate_inputs(self):
        self.inputs = Bunch(    basename=None,
                                binaryMask=None,
                                seedFile=None,
                                verbose=None,
                                helpDoc=None,
                                mode=None,
                                targetMasks=None,
                                secondMask=None,
                                wayPointsMask=None,
                                activateNetwork=None,
                                surfaceDescriptor=None,
                                refVol4seedVoxels=None,
                                finalVolDir=None,
                                useActualDirName=None,
                                outputPathDistribution=None,
                                correctPathDistribution=None,
                                outputSeeds2targets=None,
                                outfBasename=None,
                                rejectMaskPaths=None,
                                noTrackingMask=None,
                                preferedOrientation=None,
                                Tmatrix=None,
                                numOfSamples=None,
                                nstepsPersample=None,
                                curvatureThreshold=None,
                                steplength=None,
                                performLoopcheck=None,
                                useAnisotropy=None,
                                selectRandfibres=None,
                                forceAstartingFibre=None,
                                modifiedEulerStreamlining=None,
                                randSeed=None,
                                outS2Tcounts=None )

    def _parse_inputs(self):
        """validate fsl probtrackx options"""
        allargs = super(Probtrackx,self)._parse_inputs(skip=('basename','binaryMask','seedFile'))

        # Add source files to the args if they are specified
        if self.inputs.basename:
            allargs.insert(0, '-s '+self.inputs.basename)
        else:
            raise AttributeError('probtrackx needs a basename as input')

        if self.inputs.binaryMask:
            allargs.insert(1, '-m '+self.inputs.binaryMask)
        else:
            raise AttributeError('probtrackx needs a binary mask as input')

        if self.inputs.seedFile:
            allargs.insert(2, '-x '+self.inputs.seedFile)
        else:
            raise AttributeError('probtrackx needs a seed volume, or voxel, \
                                    or ascii file with multiple volumes as input')

        return allargs


    def run(self, basename=None,binaryMask=None,seedFile=None,noseTest=False,**inputs):
        """Execute the command.
        >>> from nipype.interfaces import fsl
        >>> pbx = Probtrackx(basename='subj1',binaryMask='nodif_brain_mask',seedFile='standard')
        >>> pbx.cmdline
        'probtrackx -s subj1 -m nodif_brain_mask -x standard'
        """

        if basename:
            self.inputs.basename=basename

        if binaryMask:
            self.inputs.binaryMask=binaryMask

        if seedFile:
            self.inputs.seedFile=seedFile

        # incorporate user options
        self.inputs.update(**inputs)

        # if data directory specified, check existence of standardized
        # files
        cwd=os.getcwd()

        if not noseTest:
            directory=os.path.join(cwd,self.inputs.basename)
            if os.path.isdir(directory):
                if not probtrackx_datacheck_ok(directory):
                    raise AttributeError('Not all standardized files found \
                                         in input directory: %s' %directory)


        results = self._runner(cwd=cwd)
        if not noseTest:
            results.outputs = self.aggregate_outputs()

        return results



    def outputs_help(self):
        """
        Parameters
        ----------
        (all default input values set to None)

        outfile : /path/to/directory_with_output_files/files
            the files are

        """
        print self.outputs_help.__doc__

    def outputs(self):
        """Returns a :class:`nipype.interfaces.base.Bunch` with outputs

        Parameters
        ----------
        (all default to None and are unset)

            outfile : string,file
                path/name of file of probtrackx image
        """
        outputs = Bunch(outfile=None)
        return outputs


    def aggregate_outputs(self):
        """Create a Bunch which contains all possible files generated
        by running the interface.  Some files are always generated, others
        depending on which ``inputs`` options are set.

        Returns
        -------
        outputs : Bunch object
            Bunch object containing all possible files generated by
            interface object.

            If None, file was not generated
            Else, contains path, filename of generated outputfile

        """
        outputs=self.outputs()
        outputs.outfile = fsl_info.gen_fname(self.inputs.basename,
                                             fname=self.inputs.outfile,
                                             suffix='_pbx',
                                             check=True)
        return outputs


#---------------------------------------------------------------------------------------------------------------

def probtrackx_datacheck_ok(directory):

    """ checks whether the directory given to -s <directory> flag contains
        the three required standardized files """

    merged_ph = False
    merged_th = False
    nodif_brain_mask = False

    f1=fsl_info.glob(os.path.join(directory,'merged_ph*'))
    if f1 is not None:
        merged_ph=True

    f2=fsl_info.glob(os.path.join(directory,'merged_th*'))
    if f2 is not None:
        merged_th=True

    f3=fsl_info.glob(os.path.join(directory,'nodif_brain_mask*'))
    if f3 is not None:
        nodif_brain_mask=True


    return (merged_ph and merged_th and nodif_brain_mask)


#-------------------------------------------------------------------------------------------------------------------

class Vecreg(FSLCommand):
    """Use FSL vecreg for registering vector data

    For complete details, see the `FDT Documentation
    <http://www.fmrib.ox.ac.uk/fsl/fdt/fdt_vecreg.html>`_

    """
    opt_map ={ 'infile':            '-i %s',
               'outfile':           '-o %s',
               'refVolName':        '-r %s',
               'verbose':           '-v',
               'helpDoc':           '-h',
               'tensor':            '--tensor',
               'affineTmat':        '-t %s',
               'warpFile':          '-w %s',
               'interpolation':     '--interp %s',
               'brainMask':         '-m %s'}

    @property
    def cmd(self):
        """sets base command, immutable"""
        return 'vecreg'

    def inputs_help(self):
        """Print command line documentation for Vecreg."""
        print get_doc(self.cmd,self.opt_map,trap_error=False)

    def _populate_inputs(self):
        self.inputs = Bunch(infile=None,
                            outfile=None,
                            refVolName=None,
                            verbose=None,
                            helpDoc=None,
                            tensor=None,
                            affineTmat=None,
                            warpFile=None,
                            interpolation=None,
                            brainMask=None,
                            cwd=None)

    def _parse_inputs(self):
        """validate fsl vecreg options"""
        allargs = super(Vecreg,self)._parse_inputs(skip=('infile', 'outfile',
                                                         'refVolName', 'cwd'))

        # Add source files to the args if they are specified
        if self.inputs.infile:
            allargs.insert(0, '-i '+self.inputs.infile)
        else:
            raise AttributeError('vecreg needs an input file')

        if self.inputs.outfile:
            allargs.insert(1, '-o '+self.inputs.outfile)
        else:
            outfile = fsl_info.gen_fname(self.inputs.infile,
                                         cwd=self.inputs.cwd,
                                         suffix='_vrg')
            self.inputs.outfile=outfile
            allargs.insert(1, '-o '+outfile)

        if self.inputs.refVolName:
            allargs.insert(2, '-r '+self.inputs.refVolName)
        else:
            raise AttributeError('vecreg needs a reference volume')

        return allargs

    def run(self, infile=None, outfile=None, refVolName=None, **inputs):
        """Execute the command.

        Examples
        --------
        >>> from nipype.interfaces import fsl
        >>> vreg = fsl.Vecreg(infile='inf', outfile='infout',
                              refVolName='MNI152')
        >>> vreg.cmdline
        'vecreg -i inf -o infout -r MNI152'

        """
        if infile:
            self.inputs.infile=infile

        if outfile:
            self.inputs.outfile=outfile

        if refVolName:
            self.inputs.refVolName=refVolName

        self.inputs.update(**inputs)
        return super(Vecreg, self).run()

    def outputs(self):
        """Returns a :class:`nipype.interfaces.base.Bunch` with outputs

        Parameters
        ----------
        outfile : str
            path/name of file of probtrackx image
        """
        outputs = Bunch(outfile=None)
        return outputs

    def aggregate_outputs(self):
        outputs=self.outputs()
        outputs.outfile = fsl_info.gen_fname(self.inputs.infile,
                                             fname=self.inputs.outfile,
                                             cwd=self.inputs.cwd,
                                             suffix='_vrg',
                                             check=True)
        return outputs
    aggregate_outputs.__doc__ = FSLCommand.aggregate_outputs.__doc__


class ProjThresh(FSLCommand):
    """Use FSL proj_thresh for thresholding some outputs of probtrack

        For complete details, see the `FDT Documentation
        <http://www.fmrib.ox.ac.uk/fsl/fdt/fdt_thresh.html>`_

    """

    opt_map ={}

    @property
    def cmd(self):
        """sets base command, immutable"""
        return 'proj_thresh'

    def inputs_help(self):
        """Print command line documentation for Proj_thresh."""
        print get_doc(self.cmd,self.opt_map,trap_error=False)

    def _populate_inputs(self):
        self.inputs = Bunch(volumes=None,threshold=None,cwd=None)

    def _parse_inputs(self):
        """validate fsl Proj_thresh options"""
        allargs = []

        if self.inputs.volumes:
            for vol in self.inputs.volumes:
                allargs.append(vol)
        else:
            raise AttributeError('proj_thresh needs input volumes')

        if self.inputs.threshold:
            allargs.append(repr(self.inputs.threshold))
        else:
            raise AttributeError('proj_thresh needs a threshold value')

        return allargs

    def run(self, volumes=None,threshold=None,**inputs):
        """Execute the command.

        Examples
        --------
        >>> from nipype.interfaces import fsl
        >>> pThresh = fsl.ProjThresh(volumes = ['seeds_to_M1', 'seeds_to_M2'],
                                     threshold = 3)
        >>> pThresh.cmdline
        'proj_thresh seeds_to_M1 seeds_to_M2 3'

        """

        if volumes is not None:
            self.inputs.volumes=filename_to_list(volumes)

        if threshold is not None:
            self.inputs.threshold = threshold

        self.inputs.update(**inputs)
        return super(ProjThresh, self).run()

    def outputs(self):
        """Returns a :class:`nipype.interfaces.base.Bunch` with outputs

        Parameters
        ----------
        outfile : str
            path/name of file of probtrackx image
        """
        outputs = Bunch(outfile=None)
        return outputs

    def aggregate_outputs(self):
        outputs=self.outputs()
        outputs.outfile=[]

        for files in self.inputs.volumes:
            outputs.outfile.append(fsl_info.glob(files+'_proj_seg_thr_*'))

        return outputs
    aggregate_outputs.__doc__ = FSLCommand.aggregate_outputs.__doc__


class FindTheBiggest(FSLCommand):
    """Use FSL find_the_biggest for performing hard segmentation on
       the outputs of connectivity-based thresholding in probtrack.

       For complete details, see the `FDT
       Documentation. <http://www.fmrib.ox.ac.uk/fsl/fdt/fdt_biggest.html>`_

    """

    opt_map ={}

    @property
    def cmd(self):
        """sets base command, immutable"""
        return 'find_the_biggest'

    def inputs_help(self):
        """Print command line documentation for Find_the_biggest."""
        print get_doc(self.cmd, self.opt_map, trap_error=False)

    def _populate_inputs(self):
        self.inputs = Bunch(infiles=None,
                            outfile=None)

    def _parse_inputs(self):
        """validate fsl Find_the_biggest options"""
        allargs=[]
        if self.inputs.infiles:
            allargs.insert(0, self.inputs.infiles)
        if self.inputs.outfile:
            allargs.insert(1, self.inputs.outfile)
        else:
            outfile = fsl_info.gen_fname(self.inputs.infiles,
                                         fname=self.inputs.outfile,
                                         suffix='_fbg')
            allargs.insert(1, outfile)

        return allargs

    def run(self, infiles=None, outfile=None, **inputs):
        """Execute the command.

        Examples
        --------
        >>> from nipype.interfaces import fsl
        >>> fBig = fsl.FindTheBiggest(infiles='all*', outfile='biggestOut')
        >>> fBig.cmdline
        'find_the_biggest all* biggestOut'

        """
        if infiles:
            self.inputs.infiles=infiles
        if not self.inputs.infiles:
            raise AttributeError('find_the_biggest requires input file(s)')
        if outfile:
            self.inputs.outfile=outfile
        return super(FindTheBiggest, self).run()

    def outputs(self):
        """Returns a :class:`nipype.interfaces.base.Bunch` with outputs

        Parameters
        ----------
        outfile : str
            path/name of file of probtrackx image
        """
        outputs = Bunch(outfile=None)
        return outputs

    def aggregate_outputs(self):
        outputs = self.outputs()
        outputs.outfile = fsl_info.gen_fname(self.inputs.infile,
                                             fname=self.inputs.outfile,
                                             suffix='_fbg',
                                             check=True)

        return outputs
    aggregate_outputs.__doc__ = FSLCommand.aggregate_outputs.__doc__<|MERGE_RESOLUTION|>--- conflicted
+++ resolved
@@ -194,8 +194,6 @@
 
 fsl_info = FSLInfo()
 
-<<<<<<< HEAD
-=======
 def fslversion():
     msg = """fsl.fslversion is no longer available. instead replace with:
 
@@ -214,7 +212,6 @@
           """
     raise Exception(msg)
 
->>>>>>> 3acc7040
 class FSLCommand(CommandLine):
     '''General support for FSL commands'''
     opt_map = {}
@@ -710,9 +707,7 @@
             self.inputs.outfile = outfile
         self.inputs.update(**inputs)
         return super(Bet, self).run()
-
-<<<<<<< HEAD
-=======
+ 
     def outputs(self):
         """Returns a :class:`nipype.interfaces.base.Bunch` with outputs
 
@@ -727,7 +722,6 @@
  
         outputs = Bunch(outfile=None,maskfile=None)
         return outputs
->>>>>>> 3acc7040
 
     def aggregate_outputs(self):
         outputs = self.outputs()
